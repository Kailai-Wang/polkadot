[package]
name = "pallet-bridge-grandpa"
version = "0.1.0"
authors = ["Parity Technologies <admin@parity.io>"]
edition = "2018"
license = "GPL-3.0-or-later WITH Classpath-exception-2.0"

# See more keys and their definitions at https://doc.rust-lang.org/cargo/reference/manifest.html

[dependencies]
codec = { package = "parity-scale-codec", version = "2.2.0", default-features = false }
finality-grandpa = { version = "0.14.0", default-features = false }
log = { version = "0.4.14", default-features = false }
num-traits = { version = "0.2", default-features = false }
scale-info = { version = "1.0", default-features = false, features = ["derive"] }
serde = { version = "1.0", optional = true }

# Bridge Dependencies

bp-runtime = { path = "../../primitives/runtime", default-features = false }
bp-header-chain = { path = "../../primitives/header-chain", default-features = false }

# Substrate Dependencies

<<<<<<< HEAD
frame-support = { git = "https://github.com/paritytech/substrate", default-features = false , branch = "master" }
frame-system = { git = "https://github.com/paritytech/substrate", default-features = false , branch = "master" }
sp-finality-grandpa = { git = "https://github.com/paritytech/substrate", default-features = false , branch = "master" }
sp-runtime = { git = "https://github.com/paritytech/substrate", default-features = false , branch = "master" }
sp-std = { git = "https://github.com/paritytech/substrate", default-features = false , branch = "master" }
sp-trie = { git = "https://github.com/paritytech/substrate", default-features = false , branch = "master" }

# Optional Benchmarking Dependencies
bp-test-utils = { path = "../../primitives/test-utils", default-features = false, optional = true }
frame-benchmarking = { git = "https://github.com/paritytech/substrate", default-features = false, optional = true , branch = "master" }
=======
frame-support = { git = "https://github.com/paritytech/substrate", branch = "master", default-features = false }
frame-system = { git = "https://github.com/paritytech/substrate", branch = "master", default-features = false }
sp-finality-grandpa = { git = "https://github.com/paritytech/substrate", branch = "master", default-features = false }
sp-runtime = { git = "https://github.com/paritytech/substrate", branch = "master", default-features = false }
sp-std = { git = "https://github.com/paritytech/substrate", branch = "master", default-features = false }
sp-trie = { git = "https://github.com/paritytech/substrate", branch = "master", default-features = false }

# Optional Benchmarking Dependencies
bp-test-utils = { path = "../../primitives/test-utils", default-features = false, optional = true }
frame-benchmarking = { git = "https://github.com/paritytech/substrate", branch = "master", default-features = false, optional = true }
>>>>>>> 634f649b

[dev-dependencies]
sp-core = { git = "https://github.com/paritytech/substrate", branch = "master" }
sp-io = { git = "https://github.com/paritytech/substrate", branch = "master" }

[features]
default = ["std"]
std = [
	"bp-header-chain/std",
	"bp-runtime/std",
	"bp-test-utils/std",
	"codec/std",
	"finality-grandpa/std",
	"frame-support/std",
	"frame-system/std",
	"log/std",
	"num-traits/std",
	"scale-info/std",
	"serde",
	"sp-finality-grandpa/std",
	"sp-runtime/std",
	"sp-std/std",
	"sp-trie/std",
]
runtime-benchmarks = [
	"bp-test-utils",
	"frame-benchmarking/runtime-benchmarks",
]<|MERGE_RESOLUTION|>--- conflicted
+++ resolved
@@ -22,18 +22,6 @@
 
 # Substrate Dependencies
 
-<<<<<<< HEAD
-frame-support = { git = "https://github.com/paritytech/substrate", default-features = false , branch = "master" }
-frame-system = { git = "https://github.com/paritytech/substrate", default-features = false , branch = "master" }
-sp-finality-grandpa = { git = "https://github.com/paritytech/substrate", default-features = false , branch = "master" }
-sp-runtime = { git = "https://github.com/paritytech/substrate", default-features = false , branch = "master" }
-sp-std = { git = "https://github.com/paritytech/substrate", default-features = false , branch = "master" }
-sp-trie = { git = "https://github.com/paritytech/substrate", default-features = false , branch = "master" }
-
-# Optional Benchmarking Dependencies
-bp-test-utils = { path = "../../primitives/test-utils", default-features = false, optional = true }
-frame-benchmarking = { git = "https://github.com/paritytech/substrate", default-features = false, optional = true , branch = "master" }
-=======
 frame-support = { git = "https://github.com/paritytech/substrate", branch = "master", default-features = false }
 frame-system = { git = "https://github.com/paritytech/substrate", branch = "master", default-features = false }
 sp-finality-grandpa = { git = "https://github.com/paritytech/substrate", branch = "master", default-features = false }
@@ -44,7 +32,6 @@
 # Optional Benchmarking Dependencies
 bp-test-utils = { path = "../../primitives/test-utils", default-features = false, optional = true }
 frame-benchmarking = { git = "https://github.com/paritytech/substrate", branch = "master", default-features = false, optional = true }
->>>>>>> 634f649b
 
 [dev-dependencies]
 sp-core = { git = "https://github.com/paritytech/substrate", branch = "master" }
