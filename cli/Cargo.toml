[package]
name = "polkadot-cli"
version = "0.9.13"
authors = ["Parity Technologies <admin@parity.io>"]
description = "Polkadot Relay-chain Client Node"
edition = "2018"

[package.metadata.wasm-pack.profile.release]
# `wasm-opt` has some problems on Linux, see
# https://github.com/rustwasm/wasm-pack/issues/781 etc.
wasm-opt = false

[lib]
crate-type = ["cdylib", "rlib"]

[dependencies]
log = "0.4.13"
thiserror = "1.0.30"
structopt = { version = "0.3.25", optional = true }
futures = "0.3.17"

service = { package = "polkadot-service", path = "../node/service", default-features = false, optional = true }
polkadot-node-core-pvf = { path = "../node/core/pvf", optional = true }
polkadot-performance-test = { path = "../node/test/performance-test", optional = true }

sp-core = { git = "https://github.com/paritytech/substrate", branch = "master" }
<<<<<<< HEAD
frame-benchmarking-cli = { git = "https://github.com/paritytech/substrate", optional = true , branch = "master" }
try-runtime-cli = { git = "https://github.com/paritytech/substrate", optional = true , branch = "master" }
sc-cli = { git = "https://github.com/paritytech/substrate", optional = true , branch = "master" }
sc-service = { git = "https://github.com/paritytech/substrate", optional = true , branch = "master" }
=======
frame-benchmarking-cli = { git = "https://github.com/paritytech/substrate", branch = "master", optional = true }
try-runtime-cli = { git = "https://github.com/paritytech/substrate", branch = "master", optional = true }
sc-cli = { git = "https://github.com/paritytech/substrate", branch = "master", optional = true }
sc-service = { git = "https://github.com/paritytech/substrate", branch = "master", optional = true }
sc-tracing = { git = "https://github.com/paritytech/substrate", branch = "master", optional = true }
>>>>>>> 634f649b

# this crate is used only to enable `trie-memory-tracker` feature
# see https://github.com/paritytech/substrate/pull/6745
sp-trie = { git = "https://github.com/paritytech/substrate", default-features = false , branch = "master" }

[build-dependencies]
substrate-build-script-utils = { git = "https://github.com/paritytech/substrate", branch = "master" }

[features]
default = [ "wasmtime", "db", "cli", "full-node", "trie-memory-tracker", "polkadot-native" ]
wasmtime = [ "sc-cli/wasmtime" ]
db = [ "service/db" ]
cli = [
	"structopt",
	"sc-cli",
	"sc-service",
	"sc-tracing",
	"frame-benchmarking-cli",
	"try-runtime-cli",
	"polkadot-node-core-pvf",
	"polkadot-performance-test",
]
runtime-benchmarks = [ "service/runtime-benchmarks" ]
trie-memory-tracker = [ "sp-trie/memory-tracker" ]
full-node = [ "service/full-node" ]
try-runtime = [ "service/try-runtime" ]

# Configure the native runtimes to use. Polkadot is enabled by default.
#
# Validators require the native runtime currently
polkadot-native = [ "service/polkadot-native" ]
kusama-native = [ "service/kusama-native" ]
westend-native = [ "service/westend-native" ]
rococo-native = [ "service/rococo-native" ]

malus = [ "full-node", "service/malus" ]
disputes = [ "service/disputes" ]<|MERGE_RESOLUTION|>--- conflicted
+++ resolved
@@ -24,22 +24,15 @@
 polkadot-performance-test = { path = "../node/test/performance-test", optional = true }
 
 sp-core = { git = "https://github.com/paritytech/substrate", branch = "master" }
-<<<<<<< HEAD
-frame-benchmarking-cli = { git = "https://github.com/paritytech/substrate", optional = true , branch = "master" }
-try-runtime-cli = { git = "https://github.com/paritytech/substrate", optional = true , branch = "master" }
-sc-cli = { git = "https://github.com/paritytech/substrate", optional = true , branch = "master" }
-sc-service = { git = "https://github.com/paritytech/substrate", optional = true , branch = "master" }
-=======
 frame-benchmarking-cli = { git = "https://github.com/paritytech/substrate", branch = "master", optional = true }
 try-runtime-cli = { git = "https://github.com/paritytech/substrate", branch = "master", optional = true }
 sc-cli = { git = "https://github.com/paritytech/substrate", branch = "master", optional = true }
 sc-service = { git = "https://github.com/paritytech/substrate", branch = "master", optional = true }
 sc-tracing = { git = "https://github.com/paritytech/substrate", branch = "master", optional = true }
->>>>>>> 634f649b
 
 # this crate is used only to enable `trie-memory-tracker` feature
 # see https://github.com/paritytech/substrate/pull/6745
-sp-trie = { git = "https://github.com/paritytech/substrate", default-features = false , branch = "master" }
+sp-trie = { git = "https://github.com/paritytech/substrate", branch = "master", default-features = false }
 
 [build-dependencies]
 substrate-build-script-utils = { git = "https://github.com/paritytech/substrate", branch = "master" }
