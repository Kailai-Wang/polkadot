--- conflicted
+++ resolved
@@ -6,11 +6,7 @@
 
 [dependencies]
 futures = "0.3.12"
-<<<<<<< HEAD
-sp-keystore = { git = "https://github.com/paritytech/substrate", branch = "polkadot-v0.8.28" }
-=======
 sp-keystore = { git = "https://github.com/paritytech/substrate", branch = "polkadot-v0.8.29" }
->>>>>>> 2494dec2
 polkadot-primitives = { path = "../../../primitives" }
 polkadot-node-primitives = { path = "../../primitives" }
 polkadot-subsystem = { package = "polkadot-node-subsystem", path = "../../subsystem" }
@@ -23,17 +19,10 @@
 thiserror = "1.0.23"
 
 [dev-dependencies]
-<<<<<<< HEAD
-sp-core = { git = "https://github.com/paritytech/substrate", branch = "polkadot-v0.8.28" }
-sp-application-crypto = { git = "https://github.com/paritytech/substrate", branch = "polkadot-v0.8.28" }
-sp-keyring = { git = "https://github.com/paritytech/substrate", branch = "polkadot-v0.8.28" }
-sc-keystore = { git = "https://github.com/paritytech/substrate", branch = "polkadot-v0.8.28" }
-=======
 sp-core = { git = "https://github.com/paritytech/substrate", branch = "polkadot-v0.8.29" }
 sp-application-crypto = { git = "https://github.com/paritytech/substrate", branch = "polkadot-v0.8.29" }
 sp-keyring = { git = "https://github.com/paritytech/substrate", branch = "polkadot-v0.8.29" }
 sc-keystore = { git = "https://github.com/paritytech/substrate", branch = "polkadot-v0.8.29" }
->>>>>>> 2494dec2
 futures = { version = "0.3.12", features = ["thread-pool"] }
 assert_matches = "1.4.0"
 polkadot-node-subsystem-test-helpers = { path = "../../subsystem-test-helpers" }