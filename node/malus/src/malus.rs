--- conflicted
+++ resolved
@@ -16,11 +16,7 @@
 
 //! A malus or nemesis node launch code.
 
-<<<<<<< HEAD
 use clap::{AppSettings, ArgEnum, Parser};
-=======
-use clap::Parser;
->>>>>>> 53115552
 use color_eyre::eyre;
 use polkadot_cli::{Cli, RunCmd};
 
