--- conflicted
+++ resolved
@@ -46,14 +46,9 @@
 use polkadot_node_subsystem::{
 	jaeger,
 	messages::{
-<<<<<<< HEAD
 		CandidateBackingMessage, CollatorProtocolMessage, HypotheticalDepthRequest, IfDisconnected,
-		NetworkBridgeEvent, NetworkBridgeMessage, ProspectiveParachainsMessage,
+		NetworkBridgeEvent, NetworkBridgeTxMessage, ProspectiveParachainsMessage,
 		ProspectiveValidationDataRequest,
-=======
-		CandidateBackingMessage, CollatorProtocolMessage, IfDisconnected, NetworkBridgeEvent,
-		NetworkBridgeTxMessage, RuntimeApiMessage,
->>>>>>> 25b9f7e7
 	},
 	overseer, CollatorProtocolSenderTrait, FromOrchestra, OverseerSignal, PerLeafSpan,
 };
@@ -699,11 +694,7 @@
 	);
 	state
 		.requested_collations
-<<<<<<< HEAD
 		.retain(|pc, _| pc.peer_id != peer_id || peer_data.has_advertised(&pc.relay_parent, None));
-=======
-		.retain(|pc, _| pc.peer_id != peer_id || peer_data.has_advertised(&pc.relay_parent));
->>>>>>> 25b9f7e7
 
 	Ok(())
 }
@@ -1337,7 +1328,6 @@
 		PeerMessage(remote, msg) => {
 			process_incoming_peer_message(ctx, state, remote, msg).await;
 		},
-		PeerMessage(_, Versioned::VStaging(msg)) => {},
 	}
 
 	Ok(())
