--- conflicted
+++ resolved
@@ -16,17 +16,12 @@
 
 //! All peersets and protocols used for parachains.
 
-<<<<<<< HEAD
-use super::{v1 as protocol_v1, vstaging as protocol_vstaging, ProtocolVersion};
-use sc_network::config::{NonDefaultSetConfig, SetConfig};
-=======
 use derive_more::Display;
 use polkadot_primitives::v2::Hash;
 use sc_network::{
 	config::{NonDefaultSetConfig, SetConfig},
 	ProtocolName,
 };
->>>>>>> 25b9f7e7
 use std::{
 	collections::{hash_map::Entry, HashMap},
 	ops::{Index, IndexMut},
@@ -37,32 +32,11 @@
 const LEGACY_VALIDATION_PROTOCOL_V1: &str = "/polkadot/validation/1";
 const LEGACY_COLLATION_PROTOCOL_V1: &str = "/polkadot/collation/1";
 
-<<<<<<< HEAD
-const VALIDATION_PROTOCOL_VSTAGING: &str = "/polkadot/validation/2";
-const COLLATION_PROTOCOL_VSTAGING: &str = "/polkadot/collation/2";
-
-/// The default validation protocol version.
-pub const DEFAULT_VALIDATION_PROTOCOL_VERSION: ProtocolVersion =
-	if cfg!(feature = "network-protocol-staging") {
-		protocol_vstaging::VERSION
-	} else {
-		protocol_v1::VERSION
-	};
-
-/// The default collation protocol version.
-pub const DEFAULT_COLLATION_PROTOCOL_VERSION: ProtocolVersion =
-	if cfg!(feature = "network-protocol-staging") {
-		protocol_vstaging::VERSION
-	} else {
-		protocol_v1::VERSION
-	};
-=======
 /// The legacy protocol version. Is always 1 for both validation & collation.
 const LEGACY_PROTOCOL_VERSION_V1: u32 = 1;
 
 /// Max notification size is currently constant.
 const MAX_NOTIFICATION_SIZE: u64 = 100 * 1024;
->>>>>>> 25b9f7e7
 
 /// The peer-sets and thus the protocols which are used for the network.
 #[derive(Debug, Clone, Copy, PartialEq, Eq, Hash, EnumIter)]
@@ -104,15 +78,7 @@
 		match self {
 			PeerSet::Validation => NonDefaultSetConfig {
 				notifications_protocol: protocol,
-<<<<<<< HEAD
-				fallback_names: if cfg!(feature = "network-protocol-staging") {
-					vec![VALIDATION_PROTOCOL_V1.into()]
-				} else {
-					Vec::new()
-				},
-=======
 				fallback_names,
->>>>>>> 25b9f7e7
 				max_notification_size,
 				set_config: sc_network::config::SetConfig {
 					// we allow full nodes to connect to validators for gossip
@@ -127,15 +93,7 @@
 			},
 			PeerSet::Collation => NonDefaultSetConfig {
 				notifications_protocol: protocol,
-<<<<<<< HEAD
-				fallback_names: if cfg!(feature = "network-protocol-staging") {
-					vec![COLLATION_PROTOCOL_V1.into()]
-				} else {
-					Vec::new()
-				},
-=======
 				fallback_names,
->>>>>>> 25b9f7e7
 				max_notification_size,
 				set_config: SetConfig {
 					// Non-authority nodes don't need to accept incoming connections on this peer set:
@@ -163,13 +121,8 @@
 			PeerSet::Collation => CollationVersion::V1.into(),
 		}
 
-<<<<<<< HEAD
-	/// Get the default protocol name as a static str.
-	pub const fn get_default_protocol_name(self) -> &'static str {
+		#[cfg(feature = "network-protocol-staging")]
 		#[cfg(not(feature = "network-protocol-staging"))]
-=======
-		#[cfg(feature = "network-protocol-staging")]
->>>>>>> 25b9f7e7
 		match self {
 			PeerSet::Validation => ValidationVersion::VStaging.into(),
 			PeerSet::Collation => CollationVersion::VStaging.into(),
@@ -182,26 +135,9 @@
 		}
 	}
 
-<<<<<<< HEAD
-	/// Get the protocol name associated with each peer set
-	/// and the given version, if any, as static str.
-	pub const fn get_protocol_name_static(self, version: ProtocolVersion) -> Option<&'static str> {
-		match (self, version) {
-			// v1
-			(PeerSet::Validation, 1) => Some(VALIDATION_PROTOCOL_V1),
-			(PeerSet::Collation, 1) => Some(COLLATION_PROTOCOL_V1),
-
-			// vstaging
-			(PeerSet::Validation, 2) => Some(VALIDATION_PROTOCOL_VSTAGING),
-			(PeerSet::Collation, 2) => Some(COLLATION_PROTOCOL_VSTAGING),
-
-			_ => None,
-		}
-=======
 	/// Get the max notification size for this peer set.
 	pub fn get_max_notification_size(self, _: IsAuthority) -> u64 {
 		MAX_NOTIFICATION_SIZE
->>>>>>> 25b9f7e7
 	}
 
 	/// Get the peer set label for metrics reporting.
@@ -212,24 +148,6 @@
 		}
 	}
 
-<<<<<<< HEAD
-	/// Try parsing a protocol name into a peer set and protocol version.
-	///
-	/// This only succeeds on supported versions.
-	pub fn try_from_protocol_name(name: &Cow<'static, str>) -> Option<(PeerSet, ProtocolVersion)> {
-		match name {
-			// v1
-			n if n == VALIDATION_PROTOCOL_V1 => Some((PeerSet::Validation, protocol_v1::VERSION)),
-			n if n == COLLATION_PROTOCOL_V1 => Some((PeerSet::Collation, protocol_v1::VERSION)),
-
-			// vstaging
-			n if n == VALIDATION_PROTOCOL_VSTAGING =>
-				Some((PeerSet::Validation, protocol_vstaging::VERSION)),
-			n if n == COLLATION_PROTOCOL_VSTAGING =>
-				Some((PeerSet::Collation, protocol_vstaging::VERSION)),
-
-			_ => None,
-=======
 	/// Get the protocol label for metrics reporting.
 	pub fn get_protocol_label(self, version: ProtocolVersion) -> Option<&'static str> {
 		// Unfortunately, labels must be static strings, so we must manually cover them
@@ -251,7 +169,6 @@
 				} else {
 					None
 				},
->>>>>>> 25b9f7e7
 		}
 	}
 }
