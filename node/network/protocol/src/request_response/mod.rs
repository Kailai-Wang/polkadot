--- conflicted
+++ resolved
@@ -148,18 +148,7 @@
 				request_timeout: CHUNK_REQUEST_TIMEOUT,
 				inbound_queue: Some(tx),
 			},
-<<<<<<< HEAD
-			Protocol::CollationFetchingV1 | Protocol::CollationFetchingVStaging =>
-				RequestResponseConfig {
-					name: p_name,
-					max_request_size: 1_000,
-					max_response_size: POV_RESPONSE_SIZE,
-					// Taken from initial implementation in collator protocol:
-					request_timeout: POV_REQUEST_TIMEOUT_CONNECTED,
-					inbound_queue: Some(tx),
-				},
-=======
-			Protocol::CollationFetchingV1 => RequestResponseConfig {
+			Protocol::CollationFetchingV1 | Protocol::CollationFetchingVStaging => RequestResponseConfig {
 				name,
 				fallback_names,
 				max_request_size: 1_000,
@@ -168,7 +157,6 @@
 				request_timeout: POV_REQUEST_TIMEOUT_CONNECTED,
 				inbound_queue: Some(tx),
 			},
->>>>>>> 25b9f7e7
 			Protocol::PoVFetchingV1 => RequestResponseConfig {
 				name,
 				fallback_names,
@@ -330,6 +318,7 @@
 		let short_name = match protocol {
 			Protocol::ChunkFetchingV1 => "/req_chunk/1",
 			Protocol::CollationFetchingV1 => "/req_collation/1",
+			Protocol::CollationFetchingVStaging => "/req_collation/2",
 			Protocol::PoVFetchingV1 => "/req_pov/1",
 			Protocol::AvailableDataFetchingV1 => "/req_available_data/1",
 			Protocol::StatementFetchingV1 => "/req_statement/1",
