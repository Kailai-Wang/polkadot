// Copyright 2017-2020 Parity Technologies (UK) Ltd.
// This file is part of Polkadot.

// Polkadot is free software: you can redistribute it and/or modify
// it under the terms of the GNU General Public License as published by
// the Free Software Foundation, either version 3 of the License, or
// (at your option) any later version.

// Polkadot is distributed in the hope that it will be useful,
// but WITHOUT ANY WARRANTY; without even the implied warranty of
// MERCHANTABILITY or FITNESS FOR A PARTICULAR PURPOSE.  See the
// GNU General Public License for more details.

// You should have received a copy of the GNU General Public License
// along with Polkadot. If not, see <http://www.gnu.org/licenses/>.

//! The Kusama runtime. This can be compiled with `#[no_std]`, ready for Wasm.

#![cfg_attr(not(feature = "std"), no_std)]
// `construct_runtime!` does a lot of recursion and requires us to increase the limit to 256.
#![recursion_limit = "256"]

use parity_scale_codec::{Decode, Encode, MaxEncodedLen};
use primitives::v2::{
	AccountId, AccountIndex, Balance, BlockNumber, CandidateEvent, CandidateHash,
	CommittedCandidateReceipt, CoreState, DisputeState, GroupRotationInfo, Hash, Id as ParaId,
	InboundDownwardMessage, InboundHrmpMessage, Moment, Nonce, OccupiedCoreAssumption,
	PersistedValidationData, ScrapedOnChainVotes, SessionInfo, Signature, ValidationCode,
	ValidationCodeHash, ValidatorId, ValidatorIndex,
};
use runtime_common::{
	auctions, claims, crowdloan, impl_runtime_weights, impls::DealWithFees, paras_registrar,
	prod_or_fast, slots, BlockHashCount, BlockLength, CurrencyToVote, SlowAdjustingFeeUpdate,
};
use sp_std::{cmp::Ordering, collections::btree_map::BTreeMap, prelude::*};

use runtime_parachains::{
	configuration as parachains_configuration, disputes as parachains_disputes,
	dmp as parachains_dmp, hrmp as parachains_hrmp, inclusion as parachains_inclusion,
	initializer as parachains_initializer, origin as parachains_origin, paras as parachains_paras,
	paras_inherent as parachains_paras_inherent, reward_points as parachains_reward_points,
	runtime_api_impl::v2 as parachains_runtime_api_impl, scheduler as parachains_scheduler,
	session_info as parachains_session_info, shared as parachains_shared, ump as parachains_ump,
};

use authority_discovery_primitives::AuthorityId as AuthorityDiscoveryId;
use beefy_primitives::crypto::AuthorityId as BeefyId;
use frame_election_provider_support::{
	generate_solution_type, onchain, NposSolution, SequentialPhragmen,
};
use frame_support::{
	construct_runtime, parameter_types,
	traits::{
		ConstU32, Contains, EitherOfDiverse, InstanceFilter, KeyOwnerProofSystem, LockIdentifier,
		PrivilegeCmp,
	},
	weights::ConstantMultiplier,
	PalletId, RuntimeDebug,
};
use frame_system::EnsureRoot;
use pallet_grandpa::{fg_primitives, AuthorityId as GrandpaId};
use pallet_im_online::sr25519::AuthorityId as ImOnlineId;
use pallet_session::historical as session_historical;
use pallet_transaction_payment::{CurrencyAdapter, FeeDetails, RuntimeDispatchInfo};
use sp_core::OpaqueMetadata;
use sp_mmr_primitives as mmr;
use sp_runtime::{
	create_runtime_str, generic, impl_opaque_keys,
	traits::{
		AccountIdLookup, BlakeTwo256, Block as BlockT, ConvertInto, Extrinsic as ExtrinsicT,
		OpaqueKeys, SaturatedConversion, Verify,
	},
	transaction_validity::{TransactionPriority, TransactionSource, TransactionValidity},
	ApplyExtrinsicResult, KeyTypeId, Perbill, Percent, Permill,
};
use sp_staking::SessionIndex;
#[cfg(any(feature = "std", test))]
use sp_version::NativeVersion;
use sp_version::RuntimeVersion;
use static_assertions::const_assert;

pub use frame_system::Call as SystemCall;
// pub use pallet_balances::Call as BalancesCall;
pub use pallet_election_provider_multi_phase::Call as EPMCall;
#[cfg(feature = "std")]
pub use pallet_staking::StakerStatus;
// pub use pallet_timestamp::Call as TimestampCall;
// #[cfg(any(feature = "std", test))]
// pub use sp_runtime::BuildStorage;

/// Constant values used within the runtime.
use kusama_runtime_constants::{currency::*, fee::*, time::*};

// Weights used in the runtime.
mod weights;

// Voter bag threshold definitions.
mod bag_thresholds;

// XCM configurations.
pub mod xcm_config;

#[cfg(test)]
mod tests;

impl_runtime_weights!(kusama_runtime_constants);

// Make the WASM binary available.
#[cfg(feature = "std")]
include!(concat!(env!("OUT_DIR"), "/wasm_binary.rs"));

/// Runtime version (Kusama).
#[sp_version::runtime_version]
pub const VERSION: RuntimeVersion = RuntimeVersion {
	spec_name: create_runtime_str!("kusama"),
	impl_name: create_runtime_str!("parity-kusama"),
	authoring_version: 2,
	spec_version: 9260,
	impl_version: 0,
	#[cfg(not(feature = "disable-runtime-api"))]
	apis: RUNTIME_API_VERSIONS,
	#[cfg(feature = "disable-runtime-api")]
	apis: version::create_apis_vec![[]],
	transaction_version: 12,
	state_version: 0,
};

/// The BABE epoch configuration at genesis.
pub const BABE_GENESIS_EPOCH_CONFIG: babe_primitives::BabeEpochConfiguration =
	babe_primitives::BabeEpochConfiguration {
		c: PRIMARY_PROBABILITY,
		allowed_slots: babe_primitives::AllowedSlots::PrimaryAndSecondaryVRFSlots,
	};

/// Native version.
#[cfg(any(feature = "std", test))]
pub fn native_version() -> NativeVersion {
	NativeVersion { runtime_version: VERSION, can_author_with: Default::default() }
}

/// We currently allow all calls.
pub struct BaseFilter;
impl Contains<Call> for BaseFilter {
	fn contains(_c: &Call) -> bool {
		true
	}
}

<<<<<<< HEAD
=======
type MoreThanHalfCouncil = EitherOfDiverse<
	EnsureRoot<AccountId>,
	pallet_collective::EnsureProportionMoreThan<AccountId, CouncilCollective, 1, 2>,
>;

>>>>>>> 3b2b067d
parameter_types! {
	pub const Version: RuntimeVersion = VERSION;
	pub const SS58Prefix: u8 = 2;
}

impl frame_system::Config for Runtime {
	type BaseCallFilter = BaseFilter;
	type BlockWeights = BlockWeights;
	type BlockLength = BlockLength;
	type Origin = Origin;
	type Call = Call;
	type Index = Nonce;
	type BlockNumber = BlockNumber;
	type Hash = Hash;
	type Hashing = BlakeTwo256;
	type AccountId = AccountId;
	type Lookup = AccountIdLookup<AccountId, ()>;
	type Header = generic::Header<BlockNumber, BlakeTwo256>;
	type Event = Event;
	type BlockHashCount = BlockHashCount;
	type DbWeight = RocksDbWeight;
	type Version = Version;
	type PalletInfo = PalletInfo;
	type AccountData = pallet_balances::AccountData<Balance>;
	type OnNewAccount = ();
	type OnKilledAccount = ();
	type SystemWeightInfo = weights::frame_system::WeightInfo<Runtime>;
	type SS58Prefix = SS58Prefix;
	type OnSetCode = ();
	type MaxConsumers = frame_support::traits::ConstU32<16>;
}

parameter_types! {
	pub MaximumSchedulerWeight: Weight = Perbill::from_percent(80) *
		BlockWeights::get().max_block;
	pub const MaxScheduledPerBlock: u32 = 50;
	pub const NoPreimagePostponement: Option<u32> = Some(10);
}

type ScheduleOrigin = EitherOfDiverse<
	EnsureRoot<AccountId>,
	pallet_collective::EnsureProportionAtLeast<AccountId, CouncilCollective, 1, 2>,
>;

/// Used the compare the privilege of an origin inside the scheduler.
pub struct OriginPrivilegeCmp;

impl PrivilegeCmp<OriginCaller> for OriginPrivilegeCmp {
	fn cmp_privilege(left: &OriginCaller, right: &OriginCaller) -> Option<Ordering> {
		if left == right {
			return Some(Ordering::Equal)
		}

		match (left, right) {
			// Root is greater than anything.
			(OriginCaller::system(frame_system::RawOrigin::Root), _) => Some(Ordering::Greater),
			// Check which one has more yes votes.
			(
				OriginCaller::Council(pallet_collective::RawOrigin::Members(l_yes_votes, l_count)),
				OriginCaller::Council(pallet_collective::RawOrigin::Members(r_yes_votes, r_count)),
			) => Some((l_yes_votes * r_count).cmp(&(r_yes_votes * l_count))),
			// For every other origin we don't care, as they are not used for `ScheduleOrigin`.
			_ => None,
		}
	}
}

impl pallet_scheduler::Config for Runtime {
	type Event = Event;
	type Origin = Origin;
	type PalletsOrigin = OriginCaller;
	type Call = Call;
	type MaximumWeight = MaximumSchedulerWeight;
	type ScheduleOrigin = ScheduleOrigin;
	type MaxScheduledPerBlock = MaxScheduledPerBlock;
	type WeightInfo = weights::pallet_scheduler::WeightInfo<Runtime>;
	type OriginPrivilegeCmp = OriginPrivilegeCmp;
	type PreimageProvider = Preimage;
	type NoPreimagePostponement = NoPreimagePostponement;
}

parameter_types! {
	pub const PreimageMaxSize: u32 = 4096 * 1024;
	pub const PreimageBaseDeposit: Balance = deposit(2, 64);
	pub const PreimageByteDeposit: Balance = deposit(0, 1);
}

impl pallet_preimage::Config for Runtime {
	type WeightInfo = weights::pallet_preimage::WeightInfo<Runtime>;
	type Event = Event;
	type Currency = Balances;
	type ManagerOrigin = EnsureRoot<AccountId>;
	type MaxSize = PreimageMaxSize;
	type BaseDeposit = PreimageBaseDeposit;
	type ByteDeposit = PreimageByteDeposit;
}

parameter_types! {
	pub EpochDuration: u64 = prod_or_fast!(
		EPOCH_DURATION_IN_SLOTS as u64,
		2 * MINUTES as u64,
		"KSM_EPOCH_DURATION"
	);
	pub const ExpectedBlockTime: Moment = MILLISECS_PER_BLOCK;
	pub ReportLongevity: u64 =
		BondingDuration::get() as u64 * SessionsPerEra::get() as u64 * EpochDuration::get();
}

impl pallet_babe::Config for Runtime {
	type EpochDuration = EpochDuration;
	type ExpectedBlockTime = ExpectedBlockTime;

	// session module is the trigger
	type EpochChangeTrigger = pallet_babe::ExternalTrigger;

	type DisabledValidators = Session;

	type KeyOwnerProof = <Self::KeyOwnerProofSystem as KeyOwnerProofSystem<(
		KeyTypeId,
		pallet_babe::AuthorityId,
	)>>::Proof;

	type KeyOwnerIdentification = <Self::KeyOwnerProofSystem as KeyOwnerProofSystem<(
		KeyTypeId,
		pallet_babe::AuthorityId,
	)>>::IdentificationTuple;

	type KeyOwnerProofSystem = Historical;

	type HandleEquivocation =
		pallet_babe::EquivocationHandler<Self::KeyOwnerIdentification, Offences, ReportLongevity>;

	type WeightInfo = ();

	type MaxAuthorities = MaxAuthorities;
}

parameter_types! {
	pub const IndexDeposit: Balance = 100 * CENTS;
}

impl pallet_indices::Config for Runtime {
	type AccountIndex = AccountIndex;
	type Currency = Balances;
	type Deposit = IndexDeposit;
	type Event = Event;
	type WeightInfo = weights::pallet_indices::WeightInfo<Runtime>;
}

parameter_types! {
	pub const ExistentialDeposit: Balance = EXISTENTIAL_DEPOSIT;
	pub const MaxLocks: u32 = 50;
	pub const MaxReserves: u32 = 50;
}

impl pallet_balances::Config for Runtime {
	type Balance = Balance;
	type DustRemoval = ();
	type Event = Event;
	type ExistentialDeposit = ExistentialDeposit;
	type AccountStore = System;
	type MaxLocks = MaxLocks;
	type MaxReserves = MaxReserves;
	type ReserveIdentifier = [u8; 8];
	type WeightInfo = weights::pallet_balances::WeightInfo<Runtime>;
}

parameter_types! {
	pub const TransactionByteFee: Balance = 10 * MILLICENTS;
	/// This value increases the priority of `Operational` transactions by adding
	/// a "virtual tip" that's equal to the `OperationalFeeMultiplier * final_fee`.
	pub const OperationalFeeMultiplier: u8 = 5;
}

impl pallet_transaction_payment::Config for Runtime {
	type Event = Event;
	type OnChargeTransaction = CurrencyAdapter<Balances, DealWithFees<Self>>;
	type OperationalFeeMultiplier = OperationalFeeMultiplier;
	type WeightToFee = WeightToFee;
	type LengthToFee = ConstantMultiplier<Balance, TransactionByteFee>;
	type FeeMultiplierUpdate = SlowAdjustingFeeUpdate<Self>;
}

parameter_types! {
	pub const MinimumPeriod: u64 = SLOT_DURATION / 2;
}
impl pallet_timestamp::Config for Runtime {
	type Moment = u64;
	type OnTimestampSet = Babe;
	type MinimumPeriod = MinimumPeriod;
	type WeightInfo = weights::pallet_timestamp::WeightInfo<Runtime>;
}

parameter_types! {
	pub const UncleGenerations: u32 = 0;
}

impl pallet_authorship::Config for Runtime {
	type FindAuthor = pallet_session::FindAccountFromAuthorIndex<Self, Babe>;
	type UncleGenerations = UncleGenerations;
	type FilterUncle = ();
	type EventHandler = (Staking, ImOnline);
}

// parameter_types! {
// 	pub const Period: BlockNumber = 10 * MINUTES;
// 	pub const Offset: BlockNumber = 0;
// }

impl_opaque_keys! {
	pub struct SessionKeys {
		pub grandpa: Grandpa,
		pub babe: Babe,
		pub im_online: ImOnline,
		pub para_validator: Initializer,
		pub para_assignment: ParaSessionInfo,
		pub authority_discovery: AuthorityDiscovery,
	}
}

impl pallet_session::Config for Runtime {
	type Event = Event;
	type ValidatorId = AccountId;
	type ValidatorIdOf = pallet_staking::StashOf<Self>;
	type ShouldEndSession = Babe;
	type NextSessionRotation = Babe;
	type SessionManager = pallet_session::historical::NoteHistoricalRoot<Self, Staking>;
	type SessionHandler = <SessionKeys as OpaqueKeys>::KeyTypeIdProviders;
	type Keys = SessionKeys;
	type WeightInfo = weights::pallet_session::WeightInfo<Runtime>;
}

impl pallet_session::historical::Config for Runtime {
	type FullIdentification = pallet_staking::Exposure<AccountId, Balance>;
	type FullIdentificationOf = pallet_staking::ExposureOf<Runtime>;
}

parameter_types! {
	// phase durations. 1/4 of the last session for each.
	// in testing: 1min or half of the session for each
	pub SignedPhase: u32 = prod_or_fast!(
		EPOCH_DURATION_IN_SLOTS / 4,
		(1 * MINUTES).min(EpochDuration::get().saturated_into::<u32>() / 2),
		"KSM_SIGNED_PHASE"
	);
	pub UnsignedPhase: u32 = prod_or_fast!(
		EPOCH_DURATION_IN_SLOTS / 4,
		(1 * MINUTES).min(EpochDuration::get().saturated_into::<u32>() / 2),
		"KSM_UNSIGNED_PHASE"
	);

	// signed config
	pub const SignedMaxSubmissions: u32 = 16;
	pub const SignedMaxRefunds: u32 = 16 / 4;
	pub const SignedDepositBase: Balance = deposit(2, 0);
	pub const SignedDepositByte: Balance = deposit(0, 10) / 1024;
	// Each good submission will get 1/10 KSM as reward
	pub SignedRewardBase: Balance =  UNITS / 10;
	pub BetterUnsignedThreshold: Perbill = Perbill::from_rational(5u32, 10_000);

	// 1 hour session, 15 minutes unsigned phase, 8 offchain executions.
	pub OffchainRepeat: BlockNumber = UnsignedPhase::get() / 8;

	/// We take the top 12500 nominators as electing voters..
	pub const MaxElectingVoters: u32 = 12_500;
	/// ... and all of the validators as electable targets. Whilst this is the case, we cannot and
	/// shall not increase the size of the validator intentions.
	pub const MaxElectableTargets: u16 = u16::MAX;
	pub NposSolutionPriority: TransactionPriority =
		Perbill::from_percent(90) * TransactionPriority::max_value();
}

generate_solution_type!(
	#[compact]
	pub struct NposCompactSolution24::<
		VoterIndex = u32,
		TargetIndex = u16,
		Accuracy = sp_runtime::PerU16,
		MaxVoters = MaxElectingVoters,
	>(24)
);

pub struct OnChainSeqPhragmen;
impl onchain::Config for OnChainSeqPhragmen {
	type System = Runtime;
	type Solver = SequentialPhragmen<AccountId, runtime_common::elections::OnChainAccuracy>;
	type DataProvider = Staking;
	type WeightInfo = weights::frame_election_provider_support::WeightInfo<Runtime>;
}

impl pallet_election_provider_multi_phase::MinerConfig for Runtime {
	type AccountId = AccountId;
	type MaxLength = OffchainSolutionLengthLimit;
	type MaxWeight = OffchainSolutionWeightLimit;
	type Solution = NposCompactSolution24;
	type MaxVotesPerVoter = <
		<Self as pallet_election_provider_multi_phase::Config>::DataProvider
		as
		frame_election_provider_support::ElectionDataProvider
	>::MaxVotesPerVoter;

	// The unsigned submissions have to respect the weight of the submit_unsigned call, thus their
	// weight estimate function is wired to this call's weight.
	fn solution_weight(v: u32, t: u32, a: u32, d: u32) -> Weight {
		<
			<Self as pallet_election_provider_multi_phase::Config>::WeightInfo
			as
			pallet_election_provider_multi_phase::WeightInfo
		>::submit_unsigned(v, t, a, d)
	}
}

impl pallet_election_provider_multi_phase::Config for Runtime {
	type Event = Event;
	type Currency = Balances;
	type EstimateCallFee = TransactionPayment;
	type UnsignedPhase = UnsignedPhase;
	type SignedMaxSubmissions = SignedMaxSubmissions;
	type SignedMaxRefunds = SignedMaxRefunds;
	type SignedRewardBase = SignedRewardBase;
	type SignedDepositBase = SignedDepositBase;
	type SignedDepositByte = SignedDepositByte;
	type SignedDepositWeight = ();
	type SignedMaxWeight =
		<Self::MinerConfig as pallet_election_provider_multi_phase::MinerConfig>::MaxWeight;
	type MinerConfig = Self;
	type SlashHandler = (); // burn slashes
	type RewardHandler = (); // nothing to do upon rewards
	type SignedPhase = SignedPhase;
	type BetterUnsignedThreshold = BetterUnsignedThreshold;
	type BetterSignedThreshold = ();
	type OffchainRepeat = OffchainRepeat;
	type MinerTxPriority = NposSolutionPriority;
	type DataProvider = Staking;
	type Fallback = pallet_election_provider_multi_phase::NoFallback<Self>;
	type GovernanceFallback = onchain::UnboundedExecution<OnChainSeqPhragmen>;
	type Solver = SequentialPhragmen<
		AccountId,
		pallet_election_provider_multi_phase::SolutionAccuracyOf<Self>,
		(),
	>;
	type BenchmarkingConfig = runtime_common::elections::BenchmarkConfig;
	type ForceOrigin = EitherOfDiverse<
		EnsureRoot<AccountId>,
		pallet_collective::EnsureProportionAtLeast<AccountId, CouncilCollective, 2, 3>,
	>;
	type WeightInfo = weights::pallet_election_provider_multi_phase::WeightInfo<Self>;
	type MaxElectingVoters = MaxElectingVoters;
	type MaxElectableTargets = MaxElectableTargets;
}

parameter_types! {
	pub const BagThresholds: &'static [u64] = &bag_thresholds::THRESHOLDS;
}

impl pallet_bags_list::Config for Runtime {
	type Event = Event;
	type ScoreProvider = Staking;
	type WeightInfo = weights::pallet_bags_list::WeightInfo<Runtime>;
	type BagThresholds = BagThresholds;
	type Score = sp_npos_elections::VoteWeight;
}

fn era_payout(
	total_staked: Balance,
	non_gilt_issuance: Balance,
	max_annual_inflation: Perquintill,
	period_fraction: Perquintill,
	auctioned_slots: u64,
) -> (Balance, Balance) {
	use pallet_staking_reward_fn::compute_inflation;
	use sp_arithmetic::traits::Saturating;

	let min_annual_inflation = Perquintill::from_rational(25u64, 1000u64);
	let delta_annual_inflation = max_annual_inflation.saturating_sub(min_annual_inflation);

	// 30% reserved for up to 60 slots.
	let auction_proportion = Perquintill::from_rational(auctioned_slots.min(60), 200u64);

	// Therefore the ideal amount at stake (as a percentage of total issuance) is 75% less the amount that we expect
	// to be taken up with auctions.
	let ideal_stake = Perquintill::from_percent(75).saturating_sub(auction_proportion);

	let stake = Perquintill::from_rational(total_staked, non_gilt_issuance);
	let falloff = Perquintill::from_percent(5);
	let adjustment = compute_inflation(stake, ideal_stake, falloff);
	let staking_inflation =
		min_annual_inflation.saturating_add(delta_annual_inflation * adjustment);

	let max_payout = period_fraction * max_annual_inflation * non_gilt_issuance;
	let staking_payout = (period_fraction * staking_inflation) * non_gilt_issuance;
	let rest = max_payout.saturating_sub(staking_payout);

	let other_issuance = non_gilt_issuance.saturating_sub(total_staked);
	if total_staked > other_issuance {
		let _cap_rest = Perquintill::from_rational(other_issuance, total_staked) * staking_payout;
		// We don't do anything with this, but if we wanted to, we could introduce a cap on the treasury amount
		// with: `rest = rest.min(cap_rest);`
	}
	(staking_payout, rest)
}

pub struct EraPayout;
impl pallet_staking::EraPayout<Balance> for EraPayout {
	fn era_payout(
		total_staked: Balance,
		_total_issuance: Balance,
		era_duration_millis: u64,
	) -> (Balance, Balance) {
		// TODO: #3011 Update with proper auctioned slots tracking.
		// This should be fine for the first year of parachains.
		let auctioned_slots: u64 = auctions::Pallet::<Runtime>::auction_counter().into();
		const MAX_ANNUAL_INFLATION: Perquintill = Perquintill::from_percent(10);
		const MILLISECONDS_PER_YEAR: u64 = 1000 * 3600 * 24 * 36525 / 100;

		era_payout(
			total_staked,
			Gilt::issuance().non_gilt,
			MAX_ANNUAL_INFLATION,
			Perquintill::from_rational(era_duration_millis, MILLISECONDS_PER_YEAR),
			auctioned_slots,
		)
	}
}

parameter_types! {
	// Six sessions in an era (6 hours).
	pub const SessionsPerEra: SessionIndex = 6;
	// 28 eras for unbonding (7 days).
	pub const BondingDuration: sp_staking::EraIndex = 28;
	// 27 eras in which slashes can be cancelled (slightly less than 7 days).
	pub const SlashDeferDuration: sp_staking::EraIndex = 27;
	pub const MaxNominatorRewardedPerValidator: u32 = 256;
	pub const OffendingValidatorsThreshold: Perbill = Perbill::from_percent(17);
	// 24
	pub const MaxNominations: u32 = <NposCompactSolution24 as NposSolution>::LIMIT as u32;
}

type SlashCancelOrigin = EitherOfDiverse<
	EnsureRoot<AccountId>,
	pallet_collective::EnsureProportionAtLeast<AccountId, CouncilCollective, 1, 2>,
>;

impl pallet_staking::Config for Runtime {
	type MaxNominations = MaxNominations;
	type Currency = Balances;
	type CurrencyBalance = Balance;
	type UnixTime = Timestamp;
	type CurrencyToVote = CurrencyToVote;
	type ElectionProvider = ElectionProviderMultiPhase;
	type GenesisElectionProvider = onchain::UnboundedExecution<OnChainSeqPhragmen>;
	type RewardRemainder = Treasury;
	type Event = Event;
	type Slash = Treasury;
	type Reward = ();
	type SessionsPerEra = SessionsPerEra;
	type BondingDuration = BondingDuration;
	type SlashDeferDuration = SlashDeferDuration;
	// A majority of the council or root can cancel the slash.
	type SlashCancelOrigin = SlashCancelOrigin;
	type SessionInterface = Self;
	type EraPayout = EraPayout;
	type NextNewSession = Session;
	type MaxNominatorRewardedPerValidator = MaxNominatorRewardedPerValidator;
	type OffendingValidatorsThreshold = OffendingValidatorsThreshold;
	type VoterList = VoterList;
	type MaxUnlockingChunks = frame_support::traits::ConstU32<32>;
	type BenchmarkingConfig = runtime_common::StakingBenchmarkingConfig;
	type OnStakerSlash = NominationPools;
	type WeightInfo = weights::pallet_staking::WeightInfo<Runtime>;
}

parameter_types! {
	pub LaunchPeriod: BlockNumber = prod_or_fast!(7 * DAYS, 1, "KSM_LAUNCH_PERIOD");
	pub VotingPeriod: BlockNumber = prod_or_fast!(7 * DAYS, 1 * MINUTES, "KSM_VOTING_PERIOD");
	pub FastTrackVotingPeriod: BlockNumber = prod_or_fast!(3 * HOURS, 1 * MINUTES, "KSM_FAST_TRACK_VOTING_PERIOD");
	pub const MinimumDeposit: Balance = 100 * CENTS;
	pub EnactmentPeriod: BlockNumber = prod_or_fast!(8 * DAYS, 1, "KSM_ENACTMENT_PERIOD");
	pub CooloffPeriod: BlockNumber = prod_or_fast!(7 * DAYS, 1 * MINUTES, "KSM_COOLOFF_PERIOD");
	pub const InstantAllowed: bool = true;
	pub const MaxVotes: u32 = 100;
	pub const MaxProposals: u32 = 100;
}

impl pallet_democracy::Config for Runtime {
	type Proposal = Call;
	type Event = Event;
	type Currency = Balances;
	type EnactmentPeriod = EnactmentPeriod;
	type VoteLockingPeriod = EnactmentPeriod;
	type LaunchPeriod = LaunchPeriod;
	type VotingPeriod = VotingPeriod;
	type MinimumDeposit = MinimumDeposit;
	/// A straight majority of the council can decide what their next motion is.
	type ExternalOrigin =
		pallet_collective::EnsureProportionAtLeast<AccountId, CouncilCollective, 1, 2>;
	/// A majority can have the next scheduled referendum be a straight majority-carries vote.
	type ExternalMajorityOrigin =
		pallet_collective::EnsureProportionAtLeast<AccountId, CouncilCollective, 1, 2>;
	/// A unanimous council can have the next scheduled referendum be a straight default-carries
	/// (NTB) vote.
	type ExternalDefaultOrigin =
		pallet_collective::EnsureProportionAtLeast<AccountId, CouncilCollective, 1, 1>;
	/// Two thirds of the technical committee can have an `ExternalMajority/ExternalDefault` vote
	/// be tabled immediately and with a shorter voting/enactment period.
	type FastTrackOrigin =
		pallet_collective::EnsureProportionAtLeast<AccountId, TechnicalCollective, 2, 3>;
	type InstantOrigin =
		pallet_collective::EnsureProportionAtLeast<AccountId, TechnicalCollective, 1, 1>;
	type InstantAllowed = InstantAllowed;
	type FastTrackVotingPeriod = FastTrackVotingPeriod;
	// To cancel a proposal which has been passed, 2/3 of the council must agree to it.
	type CancellationOrigin = EitherOfDiverse<
		EnsureRoot<AccountId>,
		pallet_collective::EnsureProportionAtLeast<AccountId, CouncilCollective, 2, 3>,
	>;
	type BlacklistOrigin = EnsureRoot<AccountId>;
	// To cancel a proposal before it has been passed, the technical committee must be unanimous or
	// Root must agree.
	type CancelProposalOrigin = EitherOfDiverse<
		EnsureRoot<AccountId>,
		pallet_collective::EnsureProportionAtLeast<AccountId, TechnicalCollective, 1, 1>,
	>;
	// Any single technical committee member may veto a coming council proposal, however they can
	// only do it once and it lasts only for the cooloff period.
	type VetoOrigin = pallet_collective::EnsureMember<AccountId, TechnicalCollective>;
	type CooloffPeriod = CooloffPeriod;
	type PreimageByteDeposit = PreimageByteDeposit;
	type OperationalPreimageOrigin = pallet_collective::EnsureMember<AccountId, CouncilCollective>;
	type Slash = Treasury;
	type Scheduler = Scheduler;
	type PalletsOrigin = OriginCaller;
	type MaxVotes = MaxVotes;
	type WeightInfo = weights::pallet_democracy::WeightInfo<Runtime>;
	type MaxProposals = MaxProposals;
}

parameter_types! {
	pub CouncilMotionDuration: BlockNumber = prod_or_fast!(3 * DAYS, 2 * MINUTES, "KSM_MOTION_DURATION");
	pub const CouncilMaxProposals: u32 = 100;
	pub const CouncilMaxMembers: u32 = 100;
}

type CouncilCollective = pallet_collective::Instance1;
impl pallet_collective::Config<CouncilCollective> for Runtime {
	type Origin = Origin;
	type Proposal = Call;
	type Event = Event;
	type MotionDuration = CouncilMotionDuration;
	type MaxProposals = CouncilMaxProposals;
	type MaxMembers = CouncilMaxMembers;
	type DefaultVote = pallet_collective::PrimeDefaultVote;
	type WeightInfo = weights::pallet_collective_council::WeightInfo<Runtime>;
}

parameter_types! {
	pub const CandidacyBond: Balance = 100 * CENTS;
	// 1 storage item created, key size is 32 bytes, value size is 16+16.
	pub const VotingBondBase: Balance = deposit(1, 64);
	// additional data per vote is 32 bytes (account id).
	pub const VotingBondFactor: Balance = deposit(0, 32);
	/// Daily council elections
	pub TermDuration: BlockNumber = prod_or_fast!(24 * HOURS, 2 * MINUTES, "KSM_TERM_DURATION");
	pub const DesiredMembers: u32 = 19;
	pub const DesiredRunnersUp: u32 = 19;
	pub const PhragmenElectionPalletId: LockIdentifier = *b"phrelect";
}

// Make sure that there are no more than MaxMembers members elected via phragmen.
const_assert!(DesiredMembers::get() <= CouncilMaxMembers::get());

impl pallet_elections_phragmen::Config for Runtime {
	type Event = Event;
	type Currency = Balances;
	type ChangeMembers = Council;
	type InitializeMembers = Council;
	type CurrencyToVote = frame_support::traits::U128CurrencyToVote;
	type CandidacyBond = CandidacyBond;
	type VotingBondBase = VotingBondBase;
	type VotingBondFactor = VotingBondFactor;
	type LoserCandidate = Treasury;
	type KickedMember = Treasury;
	type DesiredMembers = DesiredMembers;
	type DesiredRunnersUp = DesiredRunnersUp;
	type TermDuration = TermDuration;
	type PalletId = PhragmenElectionPalletId;
	type WeightInfo = weights::pallet_elections_phragmen::WeightInfo<Runtime>;
}

parameter_types! {
	pub TechnicalMotionDuration: BlockNumber = prod_or_fast!(3 * DAYS, 2 * MINUTES, "KSM_MOTION_DURATION");
	pub const TechnicalMaxProposals: u32 = 100;
	pub const TechnicalMaxMembers: u32 = 100;
}

type TechnicalCollective = pallet_collective::Instance2;
impl pallet_collective::Config<TechnicalCollective> for Runtime {
	type Origin = Origin;
	type Proposal = Call;
	type Event = Event;
	type MotionDuration = TechnicalMotionDuration;
	type MaxProposals = TechnicalMaxProposals;
	type MaxMembers = TechnicalMaxMembers;
	type DefaultVote = pallet_collective::PrimeDefaultVote;
	type WeightInfo = weights::pallet_collective_technical_committee::WeightInfo<Runtime>;
}

type MoreThanHalfCouncil = EnsureOneOf<
	EnsureRoot<AccountId>,
	pallet_collective::EnsureProportionMoreThan<AccountId, CouncilCollective, 1, 2>,
>;

impl pallet_membership::Config<pallet_membership::Instance1> for Runtime {
	type Event = Event;
	type AddOrigin = MoreThanHalfCouncil;
	type RemoveOrigin = MoreThanHalfCouncil;
	type SwapOrigin = MoreThanHalfCouncil;
	type ResetOrigin = MoreThanHalfCouncil;
	type PrimeOrigin = MoreThanHalfCouncil;
	type MembershipInitialized = TechnicalCommittee;
	type MembershipChanged = TechnicalCommittee;
	type MaxMembers = TechnicalMaxMembers;
	type WeightInfo = weights::pallet_membership::WeightInfo<Runtime>;
}

parameter_types! {
	pub const ProposalBond: Permill = Permill::from_percent(5);
	pub const ProposalBondMinimum: Balance = 2000 * CENTS;
	pub const ProposalBondMaximum: Balance = 1 * GRAND;
	pub const SpendPeriod: BlockNumber = 6 * DAYS;
	pub const Burn: Permill = Permill::from_perthousand(2);
	pub const TreasuryPalletId: PalletId = PalletId(*b"py/trsry");

	pub const TipCountdown: BlockNumber = 1 * DAYS;
	pub const TipFindersFee: Percent = Percent::from_percent(20);
	pub const TipReportDepositBase: Balance = 100 * CENTS;
	pub const DataDepositPerByte: Balance = 1 * CENTS;
	pub const MaxApprovals: u32 = 100;
	pub const MaxAuthorities: u32 = 100_000;
	pub const MaxKeys: u32 = 10_000;
	pub const MaxPeerInHeartbeats: u32 = 10_000;
	pub const MaxPeerDataEncodingSize: u32 = 1_000;
}

type ApproveOrigin = EitherOfDiverse<
	EnsureRoot<AccountId>,
	pallet_collective::EnsureProportionAtLeast<AccountId, CouncilCollective, 3, 5>,
>;

impl pallet_treasury::Config for Runtime {
	type PalletId = TreasuryPalletId;
	type Currency = Balances;
	type ApproveOrigin = ApproveOrigin;
	type RejectOrigin = MoreThanHalfCouncil;
	type Event = Event;
	type OnSlash = Treasury;
	type ProposalBond = ProposalBond;
	type ProposalBondMinimum = ProposalBondMinimum;
	type ProposalBondMaximum = ProposalBondMaximum;
	type SpendPeriod = SpendPeriod;
	type Burn = Burn;
	type BurnDestination = Society;
	type MaxApprovals = MaxApprovals;
	type WeightInfo = weights::pallet_treasury::WeightInfo<Runtime>;
	type SpendFunds = Bounties;
	type SpendOrigin = frame_support::traits::NeverEnsureOrigin<Balance>;
}

parameter_types! {
	pub const BountyDepositBase: Balance = 100 * CENTS;
	pub const BountyDepositPayoutDelay: BlockNumber = 4 * DAYS;
	pub const BountyUpdatePeriod: BlockNumber = 90 * DAYS;
	pub const MaximumReasonLength: u32 = 16384;
	pub const CuratorDepositMultiplier: Permill = Permill::from_percent(50);
	pub const CuratorDepositMin: Balance = 10 * CENTS;
	pub const CuratorDepositMax: Balance = 500 * CENTS;
	pub const BountyValueMinimum: Balance = 200 * CENTS;
}

impl pallet_bounties::Config for Runtime {
	type BountyDepositBase = BountyDepositBase;
	type BountyDepositPayoutDelay = BountyDepositPayoutDelay;
	type BountyUpdatePeriod = BountyUpdatePeriod;
	type CuratorDepositMultiplier = CuratorDepositMultiplier;
	type CuratorDepositMin = CuratorDepositMin;
	type CuratorDepositMax = CuratorDepositMax;
	type BountyValueMinimum = BountyValueMinimum;
	type ChildBountyManager = ChildBounties;
	type DataDepositPerByte = DataDepositPerByte;
	type Event = Event;
	type MaximumReasonLength = MaximumReasonLength;
	type WeightInfo = weights::pallet_bounties::WeightInfo<Runtime>;
}

parameter_types! {
	pub const MaxActiveChildBountyCount: u32 = 100;
	pub const ChildBountyValueMinimum: Balance = BountyValueMinimum::get() / 10;
}

impl pallet_child_bounties::Config for Runtime {
	type Event = Event;
	type MaxActiveChildBountyCount = MaxActiveChildBountyCount;
	type ChildBountyValueMinimum = ChildBountyValueMinimum;
	type WeightInfo = weights::pallet_child_bounties::WeightInfo<Runtime>;
}

impl pallet_tips::Config for Runtime {
	type MaximumReasonLength = MaximumReasonLength;
	type DataDepositPerByte = DataDepositPerByte;
	type Tippers = PhragmenElection;
	type TipCountdown = TipCountdown;
	type TipFindersFee = TipFindersFee;
	type TipReportDepositBase = TipReportDepositBase;
	type Event = Event;
	type WeightInfo = weights::pallet_tips::WeightInfo<Runtime>;
}

impl pallet_offences::Config for Runtime {
	type Event = Event;
	type IdentificationTuple = pallet_session::historical::IdentificationTuple<Self>;
	type OnOffenceHandler = Staking;
}

impl pallet_authority_discovery::Config for Runtime {
	type MaxAuthorities = MaxAuthorities;
}

parameter_types! {
	pub const ImOnlineUnsignedPriority: TransactionPriority = TransactionPriority::max_value();
}

impl pallet_im_online::Config for Runtime {
	type AuthorityId = ImOnlineId;
	type Event = Event;
	type ValidatorSet = Historical;
	type NextSessionRotation = Babe;
	type ReportUnresponsiveness = Offences;
	type UnsignedPriority = ImOnlineUnsignedPriority;
	type WeightInfo = weights::pallet_im_online::WeightInfo<Runtime>;
	type MaxKeys = MaxKeys;
	type MaxPeerInHeartbeats = MaxPeerInHeartbeats;
	type MaxPeerDataEncodingSize = MaxPeerDataEncodingSize;
}

impl pallet_grandpa::Config for Runtime {
	type Event = Event;
	type Call = Call;

	type KeyOwnerProof =
		<Self::KeyOwnerProofSystem as KeyOwnerProofSystem<(KeyTypeId, GrandpaId)>>::Proof;

	type KeyOwnerIdentification = <Self::KeyOwnerProofSystem as KeyOwnerProofSystem<(
		KeyTypeId,
		GrandpaId,
	)>>::IdentificationTuple;

	type KeyOwnerProofSystem = Historical;

	type HandleEquivocation = pallet_grandpa::EquivocationHandler<
		Self::KeyOwnerIdentification,
		Offences,
		ReportLongevity,
	>;

	type WeightInfo = ();
	type MaxAuthorities = MaxAuthorities;
}

/// Submits transaction with the node's public and signature type. Adheres to the signed extension
/// format of the chain.
impl<LocalCall> frame_system::offchain::CreateSignedTransaction<LocalCall> for Runtime
where
	Call: From<LocalCall>,
{
	fn create_transaction<C: frame_system::offchain::AppCrypto<Self::Public, Self::Signature>>(
		call: Call,
		public: <Signature as Verify>::Signer,
		account: AccountId,
		nonce: <Runtime as frame_system::Config>::Index,
	) -> Option<(Call, <UncheckedExtrinsic as ExtrinsicT>::SignaturePayload)> {
		use sp_runtime::traits::StaticLookup;
		// take the biggest period possible.
		let period =
			BlockHashCount::get().checked_next_power_of_two().map(|c| c / 2).unwrap_or(2) as u64;

		let current_block = System::block_number()
			.saturated_into::<u64>()
			// The `System::block_number` is initialized with `n+1`,
			// so the actual block number is `n`.
			.saturating_sub(1);
		let tip = 0;
		let extra: SignedExtra = (
			frame_system::CheckNonZeroSender::<Runtime>::new(),
			frame_system::CheckSpecVersion::<Runtime>::new(),
			frame_system::CheckTxVersion::<Runtime>::new(),
			frame_system::CheckGenesis::<Runtime>::new(),
			frame_system::CheckMortality::<Runtime>::from(generic::Era::mortal(
				period,
				current_block,
			)),
			frame_system::CheckNonce::<Runtime>::from(nonce),
			frame_system::CheckWeight::<Runtime>::new(),
			pallet_transaction_payment::ChargeTransactionPayment::<Runtime>::from(tip),
		);
		let raw_payload = SignedPayload::new(call, extra)
			.map_err(|e| {
				log::warn!("Unable to create signed payload: {:?}", e);
			})
			.ok()?;
		let signature = raw_payload.using_encoded(|payload| C::sign(payload, public))?;
		let (call, extra, _) = raw_payload.deconstruct();
		let address = <Runtime as frame_system::Config>::Lookup::unlookup(account);
		Some((call, (address, signature, extra)))
	}
}

impl frame_system::offchain::SigningTypes for Runtime {
	type Public = <Signature as Verify>::Signer;
	type Signature = Signature;
}

impl<C> frame_system::offchain::SendTransactionTypes<C> for Runtime
where
	Call: From<C>,
{
	type Extrinsic = UncheckedExtrinsic;
	type OverarchingCall = Call;
}

parameter_types! {
	pub Prefix: &'static [u8] = b"Pay KSMs to the Kusama account:";
}

impl claims::Config for Runtime {
	type Event = Event;
	type VestingSchedule = Vesting;
	type Prefix = Prefix;
	type MoveClaimOrigin =
		pallet_collective::EnsureProportionMoreThan<AccountId, CouncilCollective, 1, 2>;
	type WeightInfo = weights::runtime_common_claims::WeightInfo<Runtime>;
}

parameter_types! {
	// Minimum 100 bytes/KSM deposited (1 CENT/byte)
	pub const BasicDeposit: Balance = 1000 * CENTS;       // 258 bytes on-chain
	pub const FieldDeposit: Balance = 250 * CENTS;        // 66 bytes on-chain
	pub const SubAccountDeposit: Balance = 200 * CENTS;   // 53 bytes on-chain
	pub const MaxSubAccounts: u32 = 100;
	pub const MaxAdditionalFields: u32 = 100;
	pub const MaxRegistrars: u32 = 20;
}

impl pallet_identity::Config for Runtime {
	type Event = Event;
	type Currency = Balances;
	type BasicDeposit = BasicDeposit;
	type FieldDeposit = FieldDeposit;
	type SubAccountDeposit = SubAccountDeposit;
	type MaxSubAccounts = MaxSubAccounts;
	type MaxAdditionalFields = MaxAdditionalFields;
	type MaxRegistrars = MaxRegistrars;
	type Slashed = Treasury;
	type ForceOrigin = MoreThanHalfCouncil;
	type RegistrarOrigin = MoreThanHalfCouncil;
	type WeightInfo = weights::pallet_identity::WeightInfo<Runtime>;
}

impl pallet_utility::Config for Runtime {
	type Event = Event;
	type Call = Call;
	type PalletsOrigin = OriginCaller;
	type WeightInfo = weights::pallet_utility::WeightInfo<Runtime>;
}

parameter_types! {
	// One storage item; key size is 32; value is size 4+4+16+32 bytes = 56 bytes.
	pub const DepositBase: Balance = deposit(1, 88);
	// Additional storage item size of 32 bytes.
	pub const DepositFactor: Balance = deposit(0, 32);
	pub const MaxSignatories: u16 = 100;
}

impl pallet_multisig::Config for Runtime {
	type Event = Event;
	type Call = Call;
	type Currency = Balances;
	type DepositBase = DepositBase;
	type DepositFactor = DepositFactor;
	type MaxSignatories = MaxSignatories;
	type WeightInfo = weights::pallet_multisig::WeightInfo<Runtime>;
}

parameter_types! {
	pub const ConfigDepositBase: Balance = 500 * CENTS;
	pub const FriendDepositFactor: Balance = 50 * CENTS;
	pub const MaxFriends: u16 = 9;
	pub const RecoveryDeposit: Balance = 500 * CENTS;
}

impl pallet_recovery::Config for Runtime {
	type Event = Event;
	type WeightInfo = ();
	type Call = Call;
	type Currency = Balances;
	type ConfigDepositBase = ConfigDepositBase;
	type FriendDepositFactor = FriendDepositFactor;
	type MaxFriends = MaxFriends;
	type RecoveryDeposit = RecoveryDeposit;
}

parameter_types! {
	pub const CandidateDeposit: Balance = 1000 * CENTS;
	pub const WrongSideDeduction: Balance = 200 * CENTS;
	pub const MaxStrikes: u32 = 10;
	pub const RotationPeriod: BlockNumber = 7 * DAYS;
	pub const PeriodSpend: Balance = 50000 * CENTS;
	pub const MaxLockDuration: BlockNumber = 36 * 30 * DAYS;
	pub const ChallengePeriod: BlockNumber = 7 * DAYS;
	pub const MaxCandidateIntake: u32 = 1;
	pub const SocietyPalletId: PalletId = PalletId(*b"py/socie");
}

impl pallet_society::Config for Runtime {
	type Event = Event;
	type Currency = Balances;
	type Randomness = pallet_babe::RandomnessFromOneEpochAgo<Runtime>;
	type CandidateDeposit = CandidateDeposit;
	type WrongSideDeduction = WrongSideDeduction;
	type MaxStrikes = MaxStrikes;
	type PeriodSpend = PeriodSpend;
	type MembershipChanged = ();
	type RotationPeriod = RotationPeriod;
	type MaxLockDuration = MaxLockDuration;
	type FounderSetOrigin =
		pallet_collective::EnsureProportionMoreThan<AccountId, CouncilCollective, 1, 2>;
	type SuspensionJudgementOrigin = pallet_society::EnsureFounder<Runtime>;
	type ChallengePeriod = ChallengePeriod;
	type MaxCandidateIntake = MaxCandidateIntake;
	type PalletId = SocietyPalletId;
}

parameter_types! {
	pub const MinVestedTransfer: Balance = 100 * CENTS;
}

impl pallet_vesting::Config for Runtime {
	type Event = Event;
	type Currency = Balances;
	type BlockNumberToBalance = ConvertInto;
	type MinVestedTransfer = MinVestedTransfer;
	type WeightInfo = weights::pallet_vesting::WeightInfo<Runtime>;
	const MAX_VESTING_SCHEDULES: u32 = 28;
}

parameter_types! {
	// One storage item; key size 32, value size 8; .
	pub const ProxyDepositBase: Balance = deposit(1, 8);
	// Additional storage item size of 33 bytes.
	pub const ProxyDepositFactor: Balance = deposit(0, 33);
	pub const MaxProxies: u16 = 32;
	pub const AnnouncementDepositBase: Balance = deposit(1, 8);
	pub const AnnouncementDepositFactor: Balance = deposit(0, 66);
	pub const MaxPending: u16 = 32;
}

/// The type used to represent the kinds of proxying allowed.
#[derive(
	Copy,
	Clone,
	Eq,
	PartialEq,
	Ord,
	PartialOrd,
	Encode,
	Decode,
	RuntimeDebug,
	MaxEncodedLen,
	scale_info::TypeInfo,
)]
pub enum ProxyType {
	Any,
	NonTransfer,
	Governance,
	Staking,
	IdentityJudgement,
	CancelProxy,
	Auction,
	Society,
}

impl Default for ProxyType {
	fn default() -> Self {
		Self::Any
	}
}

impl InstanceFilter<Call> for ProxyType {
	fn filter(&self, c: &Call) -> bool {
		match self {
			ProxyType::Any => true,
			ProxyType::NonTransfer => matches!(
				c,
				Call::System(..) |
				Call::Babe(..) |
				Call::Timestamp(..) |
				Call::Indices(pallet_indices::Call::claim {..}) |
				Call::Indices(pallet_indices::Call::free {..}) |
				Call::Indices(pallet_indices::Call::freeze {..}) |
				// Specifically omitting Indices `transfer`, `force_transfer`
				// Specifically omitting the entire Balances pallet
				Call::Authorship(..) |
				Call::Staking(..) |
				Call::Session(..) |
				Call::Grandpa(..) |
				Call::ImOnline(..) |
				Call::Democracy(..) |
				Call::Council(..) |
				Call::TechnicalCommittee(..) |
				Call::PhragmenElection(..) |
				Call::TechnicalMembership(..) |
				Call::Treasury(..) |
				Call::Bounties(..) |
				Call::ChildBounties(..) |
				Call::Tips(..) |
				Call::Claims(..) |
				Call::Utility(..) |
				Call::Identity(..) |
				Call::Society(..) |
				Call::Recovery(pallet_recovery::Call::as_recovered {..}) |
				Call::Recovery(pallet_recovery::Call::vouch_recovery {..}) |
				Call::Recovery(pallet_recovery::Call::claim_recovery {..}) |
				Call::Recovery(pallet_recovery::Call::close_recovery {..}) |
				Call::Recovery(pallet_recovery::Call::remove_recovery {..}) |
				Call::Recovery(pallet_recovery::Call::cancel_recovered {..}) |
				// Specifically omitting Recovery `create_recovery`, `initiate_recovery`
				Call::Vesting(pallet_vesting::Call::vest {..}) |
				Call::Vesting(pallet_vesting::Call::vest_other {..}) |
				// Specifically omitting Vesting `vested_transfer`, and `force_vested_transfer`
				Call::Scheduler(..) |
				Call::Proxy(..) |
				Call::Multisig(..) |
				Call::Gilt(..) |
				Call::Registrar(paras_registrar::Call::register {..}) |
				Call::Registrar(paras_registrar::Call::deregister {..}) |
				// Specifically omitting Registrar `swap`
				Call::Registrar(paras_registrar::Call::reserve {..}) |
				Call::Crowdloan(..) |
				Call::Slots(..) |
				Call::Auctions(..) | // Specifically omitting the entire XCM Pallet
				Call::VoterList(..)
			),
			ProxyType::Governance => matches!(
				c,
				Call::Democracy(..) |
					Call::Council(..) | Call::TechnicalCommittee(..) |
					Call::PhragmenElection(..) |
					Call::Treasury(..) | Call::Bounties(..) |
					Call::Tips(..) | Call::Utility(..) |
					Call::ChildBounties(..)
			),
			ProxyType::Staking => {
				matches!(c, Call::Staking(..) | Call::Session(..) | Call::Utility(..))
			},
			ProxyType::IdentityJudgement => matches!(
				c,
				Call::Identity(pallet_identity::Call::provide_judgement { .. }) | Call::Utility(..)
			),
			ProxyType::CancelProxy => {
				matches!(c, Call::Proxy(pallet_proxy::Call::reject_announcement { .. }))
			},
			ProxyType::Auction => matches!(
				c,
				Call::Auctions(..) | Call::Crowdloan(..) | Call::Registrar(..) | Call::Slots(..)
			),
			ProxyType::Society => matches!(c, Call::Society(..)),
		}
	}
	fn is_superset(&self, o: &Self) -> bool {
		match (self, o) {
			(x, y) if x == y => true,
			(ProxyType::Any, _) => true,
			(_, ProxyType::Any) => false,
			(ProxyType::NonTransfer, _) => true,
			_ => false,
		}
	}
}

impl pallet_proxy::Config for Runtime {
	type Event = Event;
	type Call = Call;
	type Currency = Balances;
	type ProxyType = ProxyType;
	type ProxyDepositBase = ProxyDepositBase;
	type ProxyDepositFactor = ProxyDepositFactor;
	type MaxProxies = MaxProxies;
	type WeightInfo = weights::pallet_proxy::WeightInfo<Runtime>;
	type MaxPending = MaxPending;
	type CallHasher = BlakeTwo256;
	type AnnouncementDepositBase = AnnouncementDepositBase;
	type AnnouncementDepositFactor = AnnouncementDepositFactor;
}

impl parachains_origin::Config for Runtime {}

impl parachains_configuration::Config for Runtime {
	type WeightInfo = weights::runtime_parachains_configuration::WeightInfo<Runtime>;
}

impl parachains_shared::Config for Runtime {}

impl parachains_session_info::Config for Runtime {
	type ValidatorSet = Historical;
}

impl parachains_inclusion::Config for Runtime {
	type Event = Event;
	type DisputesHandler = ParasDisputes;
	type RewardValidators = parachains_reward_points::RewardValidatorsWithEraPoints<Runtime>;
}

parameter_types! {
	pub const ParasUnsignedPriority: TransactionPriority = TransactionPriority::max_value();
}

impl parachains_paras::Config for Runtime {
	type Event = Event;
	type WeightInfo = weights::runtime_parachains_paras::WeightInfo<Runtime>;
	type UnsignedPriority = ParasUnsignedPriority;
	type NextSessionRotation = Babe;
}

parameter_types! {
	pub const FirstMessageFactorPercent: u64 = 100;
}

impl parachains_ump::Config for Runtime {
	type Event = Event;
	type UmpSink =
		crate::parachains_ump::XcmSink<xcm_executor::XcmExecutor<xcm_config::XcmConfig>, Runtime>;
	type FirstMessageFactorPercent = FirstMessageFactorPercent;
	type ExecuteOverweightOrigin = EnsureRoot<AccountId>;
	type WeightInfo = weights::runtime_parachains_ump::WeightInfo<Runtime>;
}

impl parachains_dmp::Config for Runtime {}

impl parachains_hrmp::Config for Runtime {
	type Event = Event;
	type Origin = Origin;
	type Currency = Balances;
	type WeightInfo = weights::runtime_parachains_hrmp::WeightInfo<Runtime>;
}

impl parachains_paras_inherent::Config for Runtime {
	type WeightInfo = weights::runtime_parachains_paras_inherent::WeightInfo<Runtime>;
}

impl parachains_scheduler::Config for Runtime {}

impl parachains_initializer::Config for Runtime {
	type Randomness = pallet_babe::RandomnessFromOneEpochAgo<Runtime>;
	type ForceOrigin = EnsureRoot<AccountId>;
	type WeightInfo = weights::runtime_parachains_initializer::WeightInfo<Runtime>;
}

impl parachains_disputes::Config for Runtime {
	type Event = Event;
	type RewardValidators = ();
	type PunishValidators = ();
	type WeightInfo = weights::runtime_parachains_disputes::WeightInfo<Runtime>;
}

parameter_types! {
	pub const ParaDeposit: Balance = 40 * UNITS;
}

impl paras_registrar::Config for Runtime {
	type Event = Event;
	type Origin = Origin;
	type Currency = Balances;
	type OnSwap = (Crowdloan, Slots);
	type ParaDeposit = ParaDeposit;
	type DataDepositPerByte = DataDepositPerByte;
	type WeightInfo = weights::runtime_common_paras_registrar::WeightInfo<Runtime>;
}

parameter_types! {
	// 6 weeks
	pub LeasePeriod: BlockNumber = prod_or_fast!(6 * WEEKS, 6 * WEEKS, "KSM_LEASE_PERIOD");
}

impl slots::Config for Runtime {
	type Event = Event;
	type Currency = Balances;
	type Registrar = Registrar;
	type LeasePeriod = LeasePeriod;
	type LeaseOffset = ();
	type ForceOrigin = MoreThanHalfCouncil;
	type WeightInfo = weights::runtime_common_slots::WeightInfo<Runtime>;
}

parameter_types! {
	pub const CrowdloanId: PalletId = PalletId(*b"py/cfund");
	pub const SubmissionDeposit: Balance = 3 * GRAND; // ~ 10 KSM
	pub const MinContribution: Balance = 3_000 * CENTS; // ~ .1 KSM
	pub const RemoveKeysLimit: u32 = 1000;
	// Allow 32 bytes for an additional memo to a crowdloan.
	pub const MaxMemoLength: u8 = 32;
}

impl crowdloan::Config for Runtime {
	type Event = Event;
	type PalletId = CrowdloanId;
	type SubmissionDeposit = SubmissionDeposit;
	type MinContribution = MinContribution;
	type RemoveKeysLimit = RemoveKeysLimit;
	type Registrar = Registrar;
	type Auctioneer = Auctions;
	type MaxMemoLength = MaxMemoLength;
	type WeightInfo = weights::runtime_common_crowdloan::WeightInfo<Runtime>;
}

parameter_types! {
	// The average auction is 7 days long, so this will be 70% for ending period.
	// 5 Days = 72000 Blocks @ 6 sec per block
	pub const EndingPeriod: BlockNumber = 5 * DAYS;
	// ~ 1000 samples per day -> ~ 20 blocks per sample -> 2 minute samples
	pub const SampleLength: BlockNumber = 2 * MINUTES;
}

type AuctionInitiate = EitherOfDiverse<
	EnsureRoot<AccountId>,
	pallet_collective::EnsureProportionAtLeast<AccountId, CouncilCollective, 2, 3>,
>;

impl auctions::Config for Runtime {
	type Event = Event;
	type Leaser = Slots;
	type Registrar = Registrar;
	type EndingPeriod = EndingPeriod;
	type SampleLength = SampleLength;
	type Randomness = pallet_babe::RandomnessFromOneEpochAgo<Runtime>;
	type InitiateOrigin = AuctionInitiate;
	type WeightInfo = weights::runtime_common_auctions::WeightInfo<Runtime>;
}

parameter_types! {
	pub IgnoredIssuance: Balance = Treasury::pot();
	pub const QueueCount: u32 = 300;
	pub const MaxQueueLen: u32 = 1000;
	pub const FifoQueueLen: u32 = 250;
	pub const GiltPeriod: BlockNumber = 30 * DAYS;
	pub const MinFreeze: Balance = 10_000 * CENTS;
	pub const IntakePeriod: BlockNumber = 5 * MINUTES;
	pub const MaxIntakeBids: u32 = 100;
}

impl pallet_gilt::Config for Runtime {
	type Event = Event;
	type Currency = Balances;
	type CurrencyBalance = Balance;
	type AdminOrigin = MoreThanHalfCouncil;
	type Deficit = (); // Mint
	type Surplus = (); // Burn
	type IgnoredIssuance = IgnoredIssuance;
	type QueueCount = QueueCount;
	type MaxQueueLen = MaxQueueLen;
	type FifoQueueLen = FifoQueueLen;
	type Period = GiltPeriod;
	type MinFreeze = MinFreeze;
	type IntakePeriod = IntakePeriod;
	type MaxIntakeBids = MaxIntakeBids;
	type WeightInfo = weights::pallet_gilt::WeightInfo<Runtime>;
}

pub struct BalanceToU256;
impl sp_runtime::traits::Convert<Balance, sp_core::U256> for BalanceToU256 {
	fn convert(n: Balance) -> sp_core::U256 {
		n.into()
	}
}
pub struct U256ToBalance;
impl sp_runtime::traits::Convert<sp_core::U256, Balance> for U256ToBalance {
	fn convert(n: sp_core::U256) -> Balance {
		use frame_support::traits::Defensive;
		n.try_into().defensive_unwrap_or(Balance::MAX)
	}
}

parameter_types! {
	pub const PoolsPalletId: PalletId = PalletId(*b"py/nopls");
	pub const MinPointsToBalance: u32 = 10;
}

impl pallet_nomination_pools::Config for Runtime {
	type Event = Event;
	type WeightInfo = weights::pallet_nomination_pools::WeightInfo<Self>;
	type Currency = Balances;
	type BalanceToU256 = BalanceToU256;
	type U256ToBalance = U256ToBalance;
	type StakingInterface = Staking;
	type PostUnbondingPoolsWindow = ConstU32<4>;
	type MaxMetadataLen = ConstU32<256>;
	// we use the same number of allowed unlocking chunks as with staking.
	type MaxUnbonding = <Self as pallet_staking::Config>::MaxUnlockingChunks;
	type PalletId = PoolsPalletId;
	type MinPointsToBalance = MinPointsToBalance;
}

construct_runtime! {
	pub enum Runtime where
		Block = Block,
		NodeBlock = primitives::v2::Block,
		UncheckedExtrinsic = UncheckedExtrinsic
	{
		// Basic stuff; balances is uncallable initially.
		System: frame_system::{Pallet, Call, Storage, Config, Event<T>} = 0,

		// Babe must be before session.
		Babe: pallet_babe::{Pallet, Call, Storage, Config, ValidateUnsigned} = 1,

		Timestamp: pallet_timestamp::{Pallet, Call, Storage, Inherent} = 2,
		Indices: pallet_indices::{Pallet, Call, Storage, Config<T>, Event<T>} = 3,
		Balances: pallet_balances::{Pallet, Call, Storage, Config<T>, Event<T>} = 4,
<<<<<<< HEAD
=======
		TransactionPayment: pallet_transaction_payment::{Pallet, Storage, Event<T>} = 33,
>>>>>>> 3b2b067d

		// Consensus support.
		// Authorship must be before session in order to note author in the correct session and era
		// for im-online and staking.
		Authorship: pallet_authorship::{Pallet, Call, Storage} = 5,
		Staking: pallet_staking::{Pallet, Call, Storage, Config<T>, Event<T>} = 6,
		Offences: pallet_offences::{Pallet, Storage, Event} = 7,
		Session: pallet_session::{Pallet, Call, Storage, Event, Config<T>} = 8,
		Grandpa: pallet_grandpa::{Pallet, Call, Storage, Config, Event, ValidateUnsigned} = 10,
		ImOnline: pallet_im_online::{Pallet, Call, Storage, Event<T>, ValidateUnsigned, Config<T>} = 11,
		AuthorityDiscovery: pallet_authority_discovery::{Pallet, Config} = 12,

		// Governance stuff; uncallable initially.
		Democracy: pallet_democracy::{Pallet, Call, Storage, Config<T>, Event<T>} = 13,
		Council: pallet_collective::<Instance1>::{Pallet, Call, Storage, Origin<T>, Event<T>, Config<T>} = 14,
		TechnicalCommittee: pallet_collective::<Instance2>::{Pallet, Call, Storage, Origin<T>, Event<T>, Config<T>} = 15,
		PhragmenElection: pallet_elections_phragmen::{Pallet, Call, Storage, Event<T>, Config<T>} = 16,
		TechnicalMembership: pallet_membership::<Instance1>::{Pallet, Call, Storage, Event<T>, Config<T>} = 17,
		Treasury: pallet_treasury::{Pallet, Call, Storage, Config, Event<T>} = 18,

		// Claims. Usable initially.
		Claims: claims::{Pallet, Call, Storage, Event<T>, Config<T>, ValidateUnsigned} = 19,

		// Utility module.
		Utility: pallet_utility::{Pallet, Call, Event} = 24,

		// Less simple identity module.
		Identity: pallet_identity::{Pallet, Call, Storage, Event<T>} = 25,

		// Society module.
		Society: pallet_society::{Pallet, Call, Storage, Event<T>} = 26,

		// Social recovery module.
		Recovery: pallet_recovery::{Pallet, Call, Storage, Event<T>} = 27,

		// Vesting. Usable initially, but removed once all vesting is finished.
		Vesting: pallet_vesting::{Pallet, Call, Storage, Event<T>, Config<T>} = 28,

		// System scheduler.
		Scheduler: pallet_scheduler::{Pallet, Call, Storage, Event<T>} = 29,

		// Proxy module. Late addition.
		Proxy: pallet_proxy::{Pallet, Call, Storage, Event<T>} = 30,

		// Multisig module. Late addition.
		Multisig: pallet_multisig::{Pallet, Call, Storage, Event<T>} = 31,

		// Preimage registrar.
		Preimage: pallet_preimage::{Pallet, Call, Storage, Event<T>} = 32,

		// Trasaction Payment module
		TransactionPayment: pallet_transaction_payment::{Pallet, Storage} = 33,

		// Historical module
		Historical: session_historical::{Pallet} = 34,

		// Bounties modules.
		Bounties: pallet_bounties::{Pallet, Call, Storage, Event<T>} = 35,
		ChildBounties: pallet_child_bounties = 40,

		// Tips module.
		Tips: pallet_tips::{Pallet, Call, Storage, Event<T>} = 36,

		// Election pallet. Only works with staking, but placed here to maintain indices.
		ElectionProviderMultiPhase: pallet_election_provider_multi_phase::{Pallet, Call, Storage, Event<T>, ValidateUnsigned} = 37,

		// Gilts pallet.
		Gilt: pallet_gilt::{Pallet, Call, Storage, Event<T>, Config} = 38,

		// Provides a semi-sorted list of nominators for staking.
		VoterList: pallet_bags_list::{Pallet, Call, Storage, Event<T>} = 39,

		// nomination pools: extension to staking.
		NominationPools: pallet_nomination_pools::{Pallet, Call, Storage, Event<T>, Config<T>} = 41,

		// Parachains pallets. Start indices at 50 to leave room.
		ParachainsOrigin: parachains_origin::{Pallet, Origin} = 50,
		Configuration: parachains_configuration::{Pallet, Call, Storage, Config<T>} = 51,
		ParasShared: parachains_shared::{Pallet, Call, Storage} = 52,
		ParaInclusion: parachains_inclusion::{Pallet, Call, Storage, Event<T>} = 53,
		ParaInherent: parachains_paras_inherent::{Pallet, Call, Storage, Inherent} = 54,
		ParaScheduler: parachains_scheduler::{Pallet, Storage} = 55,
		Paras: parachains_paras::{Pallet, Call, Storage, Event, Config} = 56,
		Initializer: parachains_initializer::{Pallet, Call, Storage} = 57,
		Dmp: parachains_dmp::{Pallet, Call, Storage} = 58,
		Ump: parachains_ump::{Pallet, Call, Storage, Event} = 59,
		Hrmp: parachains_hrmp::{Pallet, Call, Storage, Event<T>, Config} = 60,
		ParaSessionInfo: parachains_session_info::{Pallet, Storage} = 61,
		ParasDisputes: parachains_disputes::{Pallet, Call, Storage, Event<T>} = 62,

		// Parachain Onboarding Pallets. Start indices at 70 to leave room.
		Registrar: paras_registrar::{Pallet, Call, Storage, Event<T>} = 70,
		Slots: slots::{Pallet, Call, Storage, Event<T>} = 71,
		Auctions: auctions::{Pallet, Call, Storage, Event<T>} = 72,
		Crowdloan: crowdloan::{Pallet, Call, Storage, Event<T>} = 73,

		// Pallet for sending XCM.
		XcmPallet: pallet_xcm::{Pallet, Call, Storage, Event<T>, Origin, Config} = 99,
	}
}

/// The address format for describing accounts.
pub type Address = sp_runtime::MultiAddress<AccountId, ()>;
/// Block header type as expected by this runtime.
pub type Header = generic::Header<BlockNumber, BlakeTwo256>;
/// Block type as expected by this runtime.
pub type Block = generic::Block<Header, UncheckedExtrinsic>;
/// A Block signed with a Justification
pub type SignedBlock = generic::SignedBlock<Block>;
/// `BlockId` type as expected by this runtime.
pub type BlockId = generic::BlockId<Block>;
/// The `SignedExtension` to the basic transaction logic.
pub type SignedExtra = (
	frame_system::CheckNonZeroSender<Runtime>,
	frame_system::CheckSpecVersion<Runtime>,
	frame_system::CheckTxVersion<Runtime>,
	frame_system::CheckGenesis<Runtime>,
	frame_system::CheckMortality<Runtime>,
	frame_system::CheckNonce<Runtime>,
	frame_system::CheckWeight<Runtime>,
	pallet_transaction_payment::ChargeTransactionPayment<Runtime>,
);
/// Unchecked extrinsic type as expected by this runtime.
pub type UncheckedExtrinsic = generic::UncheckedExtrinsic<Address, Call, Signature, SignedExtra>;
/// Executive: handles dispatch to the various modules.
pub type Executive = frame_executive::Executive<
	Runtime,
	Block,
	frame_system::ChainContext<Runtime>,
	Runtime,
	AllPalletsWithSystem,
	(),
>;
/// The payload being signed in the transactions.
pub type SignedPayload = generic::SignedPayload<Call, SignedExtra>;

#[cfg(feature = "runtime-benchmarks")]
#[macro_use]
extern crate frame_benchmarking;

#[cfg(feature = "runtime-benchmarks")]
mod benches {
	define_benchmarks!(
		// Polkadot
		// NOTE: Make sure to prefix these with `runtime_common::` so
		// the that path resolves correctly in the generated file.
		[runtime_common::auctions, Auctions]
		[runtime_common::crowdloan, Crowdloan]
		[runtime_common::claims, Claims]
		[runtime_common::slots, Slots]
		[runtime_common::paras_registrar, Registrar]
		[runtime_parachains::configuration, Configuration]
		[runtime_parachains::hrmp, Hrmp]
		[runtime_parachains::disputes, ParasDisputes]
		[runtime_parachains::initializer, Initializer]
		[runtime_parachains::paras_inherent, ParaInherent]
		[runtime_parachains::paras, Paras]
		[runtime_parachains::ump, Ump]
		// Substrate
		[pallet_balances, Balances]
		[pallet_bags_list, VoterList]
		[frame_benchmarking::baseline, Baseline::<Runtime>]
		[pallet_bounties, Bounties]
		[pallet_child_bounties, ChildBounties]
		[pallet_collective, Council]
		[pallet_collective, TechnicalCommittee]
		[pallet_democracy, Democracy]
		[pallet_elections_phragmen, PhragmenElection]
		[pallet_election_provider_multi_phase, ElectionProviderMultiPhase]
		[frame_election_provider_support, ElectionProviderBench::<Runtime>]
		[pallet_gilt, Gilt]
		[pallet_identity, Identity]
		[pallet_im_online, ImOnline]
		[pallet_indices, Indices]
		[pallet_membership, TechnicalMembership]
		[pallet_multisig, Multisig]
		[pallet_nomination_pools, NominationPoolsBench::<Runtime>]
		[pallet_offences, OffencesBench::<Runtime>]
		[pallet_preimage, Preimage]
		[pallet_proxy, Proxy]
		[pallet_recovery, Recovery]
		[pallet_scheduler, Scheduler]
		[pallet_session, SessionBench::<Runtime>]
		[pallet_staking, Staking]
		[frame_system, SystemBench::<Runtime>]
		[pallet_timestamp, Timestamp]
		[pallet_tips, Tips]
		[pallet_treasury, Treasury]
		[pallet_utility, Utility]
		[pallet_vesting, Vesting]
		// XCM
		[pallet_xcm_benchmarks::fungible, pallet_xcm_benchmarks::fungible::Pallet::<Runtime>]
		[pallet_xcm_benchmarks::generic, pallet_xcm_benchmarks::generic::Pallet::<Runtime>]
	);
}

#[cfg(not(feature = "disable-runtime-api"))]
sp_api::impl_runtime_apis! {
	impl sp_api::Core<Block> for Runtime {
		fn version() -> RuntimeVersion {
			VERSION
		}

		fn execute_block(block: Block) {
			Executive::execute_block(block);
		}

		fn initialize_block(header: &<Block as BlockT>::Header) {
			Executive::initialize_block(header)
		}
	}

	impl sp_api::Metadata<Block> for Runtime {
		fn metadata() -> OpaqueMetadata {
			OpaqueMetadata::new(Runtime::metadata().into())
		}
	}

	impl block_builder_api::BlockBuilder<Block> for Runtime {
		fn apply_extrinsic(extrinsic: <Block as BlockT>::Extrinsic) -> ApplyExtrinsicResult {
			Executive::apply_extrinsic(extrinsic)
		}

		fn finalize_block() -> <Block as BlockT>::Header {
			Executive::finalize_block()
		}

		fn inherent_extrinsics(data: inherents::InherentData) -> Vec<<Block as BlockT>::Extrinsic> {
			data.create_extrinsics()
		}

		fn check_inherents(
			block: Block,
			data: inherents::InherentData,
		) -> inherents::CheckInherentsResult {
			data.check_extrinsics(&block)
		}
	}

	impl tx_pool_api::runtime_api::TaggedTransactionQueue<Block> for Runtime {
		fn validate_transaction(
			source: TransactionSource,
			tx: <Block as BlockT>::Extrinsic,
			block_hash: <Block as BlockT>::Hash,
		) -> TransactionValidity {
			Executive::validate_transaction(source, tx, block_hash)
		}
	}

	impl offchain_primitives::OffchainWorkerApi<Block> for Runtime {
		fn offchain_worker(header: &<Block as BlockT>::Header) {
			Executive::offchain_worker(header)
		}
	}

	impl primitives::runtime_api::ParachainHost<Block, Hash, BlockNumber> for Runtime {
		fn validators() -> Vec<ValidatorId> {
			parachains_runtime_api_impl::validators::<Runtime>()
		}

		fn validator_groups() -> (Vec<Vec<ValidatorIndex>>, GroupRotationInfo<BlockNumber>) {
			parachains_runtime_api_impl::validator_groups::<Runtime>()
		}

		fn availability_cores() -> Vec<CoreState<Hash, BlockNumber>> {
			parachains_runtime_api_impl::availability_cores::<Runtime>()
		}

		fn persisted_validation_data(para_id: ParaId, assumption: OccupiedCoreAssumption)
			-> Option<PersistedValidationData<Hash, BlockNumber>> {
			parachains_runtime_api_impl::persisted_validation_data::<Runtime>(para_id, assumption)
		}

		fn assumed_validation_data(
			para_id: ParaId,
			expected_persisted_validation_data_hash: Hash,
		) -> Option<(PersistedValidationData<Hash, BlockNumber>, ValidationCodeHash)> {
			parachains_runtime_api_impl::assumed_validation_data::<Runtime>(
				para_id,
				expected_persisted_validation_data_hash,
			)
		}

		fn check_validation_outputs(
			para_id: ParaId,
			outputs: primitives::v2::CandidateCommitments,
		) -> bool {
			parachains_runtime_api_impl::check_validation_outputs::<Runtime>(para_id, outputs)
		}

		fn session_index_for_child() -> SessionIndex {
			parachains_runtime_api_impl::session_index_for_child::<Runtime>()
		}

		fn validation_code(para_id: ParaId, assumption: OccupiedCoreAssumption)
			-> Option<ValidationCode> {
			parachains_runtime_api_impl::validation_code::<Runtime>(para_id, assumption)
		}

		fn candidate_pending_availability(para_id: ParaId) -> Option<CommittedCandidateReceipt<Hash>> {
			parachains_runtime_api_impl::candidate_pending_availability::<Runtime>(para_id)
		}

		fn candidate_events() -> Vec<CandidateEvent<Hash>> {
			parachains_runtime_api_impl::candidate_events::<Runtime, _>(|ev| {
				match ev {
					Event::ParaInclusion(ev) => {
						Some(ev)
					}
					_ => None,
				}
			})
		}

		fn session_info(index: SessionIndex) -> Option<SessionInfo> {
			parachains_runtime_api_impl::session_info::<Runtime>(index)
		}

		fn dmq_contents(recipient: ParaId) -> Vec<InboundDownwardMessage<BlockNumber>> {
			parachains_runtime_api_impl::dmq_contents::<Runtime>(recipient)
		}

		fn inbound_hrmp_channels_contents(
			recipient: ParaId
		) -> BTreeMap<ParaId, Vec<InboundHrmpMessage<BlockNumber>>> {
			parachains_runtime_api_impl::inbound_hrmp_channels_contents::<Runtime>(recipient)
		}

		fn validation_code_by_hash(hash: ValidationCodeHash) -> Option<ValidationCode> {
			parachains_runtime_api_impl::validation_code_by_hash::<Runtime>(hash)
		}

		fn on_chain_votes() -> Option<ScrapedOnChainVotes<Hash>> {
			parachains_runtime_api_impl::on_chain_votes::<Runtime>()
		}

		fn submit_pvf_check_statement(
			stmt: primitives::v2::PvfCheckStatement,
			signature: primitives::v2::ValidatorSignature,
		) {
			parachains_runtime_api_impl::submit_pvf_check_statement::<Runtime>(stmt, signature)
		}

		fn pvfs_require_precheck() -> Vec<ValidationCodeHash> {
			parachains_runtime_api_impl::pvfs_require_precheck::<Runtime>()
		}

		fn validation_code_hash(para_id: ParaId, assumption: OccupiedCoreAssumption)
			-> Option<ValidationCodeHash>
		{
			parachains_runtime_api_impl::validation_code_hash::<Runtime>(para_id, assumption)
		}

		fn staging_get_disputes() -> Vec<(SessionIndex, CandidateHash, DisputeState<BlockNumber>)> {
			unimplemented!()
		}
	}

	impl beefy_primitives::BeefyApi<Block> for Runtime {
		fn validator_set() -> Option<beefy_primitives::ValidatorSet<BeefyId>> {
			// dummy implementation due to lack of BEEFY pallet.
			None
		}
	}

	impl mmr::MmrApi<Block, Hash> for Runtime {
		fn generate_proof(_leaf_index: u64)
			-> Result<(mmr::EncodableOpaqueLeaf, mmr::Proof<Hash>), mmr::Error>
		{
			Err(mmr::Error::PalletNotIncluded)
		}

		fn verify_proof(_leaf: mmr::EncodableOpaqueLeaf, _proof: mmr::Proof<Hash>)
			-> Result<(), mmr::Error>
		{
			Err(mmr::Error::PalletNotIncluded)
		}

		fn verify_proof_stateless(
			_root: Hash,
			_leaf: mmr::EncodableOpaqueLeaf,
			_proof: mmr::Proof<Hash>
		) -> Result<(), mmr::Error> {
			Err(mmr::Error::PalletNotIncluded)
		}

		fn mmr_root() -> Result<Hash, mmr::Error> {
			Err(mmr::Error::PalletNotIncluded)
		}

		fn generate_batch_proof(_leaf_indices: Vec<u64>)
			-> Result<(Vec<mmr::EncodableOpaqueLeaf>, mmr::BatchProof<Hash>), mmr::Error>
		{
			Err(mmr::Error::PalletNotIncluded)
		}

		fn verify_batch_proof(_leaves: Vec<mmr::EncodableOpaqueLeaf>, _proof: mmr::BatchProof<Hash>)
			-> Result<(), mmr::Error>
		{
			Err(mmr::Error::PalletNotIncluded)
		}

		fn verify_batch_proof_stateless(
			_root: Hash,
			_leaves: Vec<mmr::EncodableOpaqueLeaf>,
			_proof: mmr::BatchProof<Hash>
		) -> Result<(), mmr::Error> {
			Err(mmr::Error::PalletNotIncluded)
		}
	}

	impl fg_primitives::GrandpaApi<Block> for Runtime {
		fn grandpa_authorities() -> Vec<(GrandpaId, u64)> {
			Grandpa::grandpa_authorities()
		}

		fn current_set_id() -> fg_primitives::SetId {
			Grandpa::current_set_id()
		}

		fn submit_report_equivocation_unsigned_extrinsic(
			equivocation_proof: fg_primitives::EquivocationProof<
				<Block as BlockT>::Hash,
				sp_runtime::traits::NumberFor<Block>,
			>,
			key_owner_proof: fg_primitives::OpaqueKeyOwnershipProof,
		) -> Option<()> {
			let key_owner_proof = key_owner_proof.decode()?;

			Grandpa::submit_unsigned_equivocation_report(
				equivocation_proof,
				key_owner_proof,
			)
		}

		fn generate_key_ownership_proof(
			_set_id: fg_primitives::SetId,
			authority_id: fg_primitives::AuthorityId,
		) -> Option<fg_primitives::OpaqueKeyOwnershipProof> {
			use parity_scale_codec::Encode;

			Historical::prove((fg_primitives::KEY_TYPE, authority_id))
				.map(|p| p.encode())
				.map(fg_primitives::OpaqueKeyOwnershipProof::new)
		}
	}

	impl babe_primitives::BabeApi<Block> for Runtime {
		fn configuration() -> babe_primitives::BabeGenesisConfiguration {
			// The choice of `c` parameter (where `1 - c` represents the
			// probability of a slot being empty), is done in accordance to the
			// slot duration and expected target block time, for safely
			// resisting network delays of maximum two seconds.
			// <https://research.web3.foundation/en/latest/polkadot/BABE/Babe/#6-practical-results>
			babe_primitives::BabeGenesisConfiguration {
				slot_duration: Babe::slot_duration(),
				epoch_length: EpochDuration::get(),
				c: BABE_GENESIS_EPOCH_CONFIG.c,
				genesis_authorities: Babe::authorities().to_vec(),
				randomness: Babe::randomness(),
				allowed_slots: BABE_GENESIS_EPOCH_CONFIG.allowed_slots,
			}
		}

		fn current_epoch_start() -> babe_primitives::Slot {
			Babe::current_epoch_start()
		}

		fn current_epoch() -> babe_primitives::Epoch {
			Babe::current_epoch()
		}

		fn next_epoch() -> babe_primitives::Epoch {
			Babe::next_epoch()
		}

		fn generate_key_ownership_proof(
			_slot: babe_primitives::Slot,
			authority_id: babe_primitives::AuthorityId,
		) -> Option<babe_primitives::OpaqueKeyOwnershipProof> {
			use parity_scale_codec::Encode;

			Historical::prove((babe_primitives::KEY_TYPE, authority_id))
				.map(|p| p.encode())
				.map(babe_primitives::OpaqueKeyOwnershipProof::new)
		}

		fn submit_report_equivocation_unsigned_extrinsic(
			equivocation_proof: babe_primitives::EquivocationProof<<Block as BlockT>::Header>,
			key_owner_proof: babe_primitives::OpaqueKeyOwnershipProof,
		) -> Option<()> {
			let key_owner_proof = key_owner_proof.decode()?;

			Babe::submit_unsigned_equivocation_report(
				equivocation_proof,
				key_owner_proof,
			)
		}
	}

	impl authority_discovery_primitives::AuthorityDiscoveryApi<Block> for Runtime {
		fn authorities() -> Vec<AuthorityDiscoveryId> {
			parachains_runtime_api_impl::relevant_authority_ids::<Runtime>()
		}
	}

	impl sp_session::SessionKeys<Block> for Runtime {
		fn generate_session_keys(seed: Option<Vec<u8>>) -> Vec<u8> {
			SessionKeys::generate(seed)
		}

		fn decode_session_keys(
			encoded: Vec<u8>,
		) -> Option<Vec<(Vec<u8>, sp_core::crypto::KeyTypeId)>> {
			SessionKeys::decode_into_raw_public_keys(&encoded)
		}
	}

	impl frame_system_rpc_runtime_api::AccountNonceApi<Block, AccountId, Nonce> for Runtime {
		fn account_nonce(account: AccountId) -> Nonce {
			System::account_nonce(account)
		}
	}

	impl pallet_transaction_payment_rpc_runtime_api::TransactionPaymentApi<
		Block,
		Balance,
	> for Runtime {
		fn query_info(uxt: <Block as BlockT>::Extrinsic, len: u32) -> RuntimeDispatchInfo<Balance> {
			TransactionPayment::query_info(uxt, len)
		}
		fn query_fee_details(uxt: <Block as BlockT>::Extrinsic, len: u32) -> FeeDetails<Balance> {
			TransactionPayment::query_fee_details(uxt, len)
		}
	}

	#[cfg(feature = "try-runtime")]
	impl frame_try_runtime::TryRuntime<Block> for Runtime {
		fn on_runtime_upgrade() -> (Weight, Weight) {
			log::info!("try-runtime::on_runtime_upgrade kusama.");
			let weight = Executive::try_runtime_upgrade().unwrap();
			(weight, BlockWeights::get().max_block)
		}
		fn execute_block_no_check(block: Block) -> Weight {
			Executive::execute_block_no_check(block)
		}
	}

	#[cfg(feature = "runtime-benchmarks")]
	impl frame_benchmarking::Benchmark<Block> for Runtime {
		fn benchmark_metadata(extra: bool) -> (
			Vec<frame_benchmarking::BenchmarkList>,
			Vec<frame_support::traits::StorageInfo>,
		) {
			use frame_benchmarking::{Benchmarking, BenchmarkList};
			use frame_support::traits::StorageInfoTrait;

			use pallet_session_benchmarking::Pallet as SessionBench;
			use pallet_offences_benchmarking::Pallet as OffencesBench;
			use pallet_election_provider_support_benchmarking::Pallet as ElectionProviderBench;
			use frame_system_benchmarking::Pallet as SystemBench;
			use pallet_nomination_pools_benchmarking::Pallet as NominationPoolsBench;
			use frame_benchmarking::baseline::Pallet as Baseline;

			let mut list = Vec::<BenchmarkList>::new();
			list_benchmarks!(list, extra);

			let storage_info = AllPalletsWithSystem::storage_info();
			return (list, storage_info)
		}

		fn dispatch_benchmark(
			config: frame_benchmarking::BenchmarkConfig
		) -> Result<
			Vec<frame_benchmarking::BenchmarkBatch>,
			sp_runtime::RuntimeString,
		> {
			use frame_benchmarking::{Benchmarking, BenchmarkBatch, TrackedStorageKey, BenchmarkError};
			// Trying to add benchmarks directly to some pallets caused cyclic dependency issues.
			// To get around that, we separated the benchmarks into its own crate.
			use pallet_session_benchmarking::Pallet as SessionBench;
			use pallet_offences_benchmarking::Pallet as OffencesBench;
			use pallet_election_provider_support_benchmarking::Pallet as ElectionProviderBench;
			use frame_system_benchmarking::Pallet as SystemBench;
			use pallet_nomination_pools_benchmarking::Pallet as NominationPoolsBench;
			use frame_benchmarking::baseline::Pallet as Baseline;
			use xcm::latest::prelude::*;
			use xcm_config::{CheckAccount, KsmLocation, SovereignAccountOf, Statemine, XcmConfig};

			impl pallet_session_benchmarking::Config for Runtime {}
			impl pallet_offences_benchmarking::Config for Runtime {}
			impl pallet_election_provider_support_benchmarking::Config for Runtime {}
			impl frame_system_benchmarking::Config for Runtime {}
			impl frame_benchmarking::baseline::Config for Runtime {}
			impl pallet_nomination_pools_benchmarking::Config for Runtime {}

			impl pallet_xcm_benchmarks::Config for Runtime {
				type XcmConfig = XcmConfig;
				type AccountIdConverter = SovereignAccountOf;
				fn valid_destination() -> Result<MultiLocation, BenchmarkError> {
					Ok(Statemine::get())
				}
				fn worst_case_holding() -> MultiAssets {
					// Kusama only knows about KSM.
					vec![MultiAsset{
						id: Concrete(KsmLocation::get()),
						fun: Fungible(1_000_000 * UNITS),
					}].into()
				}
			}

			parameter_types! {
				pub const TrustedTeleporter: Option<(MultiLocation, MultiAsset)> = Some((
					Statemine::get(),
					MultiAsset { fun: Fungible(1 * UNITS), id: Concrete(KsmLocation::get()) },
				));
				pub const TrustedReserve: Option<(MultiLocation, MultiAsset)> = Some((
					Statemine::get(),
					MultiAsset { fun: Fungible(1 * UNITS), id: Concrete(KsmLocation::get()) },
				));
			}

			impl pallet_xcm_benchmarks::fungible::Config for Runtime {
				type TransactAsset = Balances;

				type CheckedAccount = CheckAccount;
				type TrustedTeleporter = TrustedTeleporter;
				type TrustedReserve = TrustedReserve;

				fn get_multi_asset() -> MultiAsset {
					MultiAsset {
						id: Concrete(KsmLocation::get()),
						fun: Fungible(1 * UNITS),
					}
				}
			}

			impl pallet_xcm_benchmarks::generic::Config for Runtime {
				type Call = Call;

				fn worst_case_response() -> (u64, Response) {
					(0u64, Response::Version(Default::default()))
				}

				fn transact_origin() -> Result<MultiLocation, BenchmarkError> {
					Ok(Statemine::get())
				}

				fn subscribe_origin() -> Result<MultiLocation, BenchmarkError> {
					Ok(Statemine::get())
				}

				fn claimable_asset() -> Result<(MultiLocation, MultiLocation, MultiAssets), BenchmarkError> {
					let origin = Statemine::get();
					let assets: MultiAssets = (Concrete(KsmLocation::get()), 1_000 * UNITS).into();
					let ticket = MultiLocation { parents: 0, interior: Here };
					Ok((origin, ticket, assets))
				}
			}

			let whitelist: Vec<TrackedStorageKey> = vec![
				// Block Number
				hex_literal::hex!("26aa394eea5630e07c48ae0c9558cef702a5c1b19ab7a04f536c519aca4983ac").to_vec().into(),
				// Total Issuance
				hex_literal::hex!("c2261276cc9d1f8598ea4b6a74b15c2f57c875e4cff74148e4628f264b974c80").to_vec().into(),
				// Execution Phase
				hex_literal::hex!("26aa394eea5630e07c48ae0c9558cef7ff553b5a9862a516939d82b3d3d8661a").to_vec().into(),
				// Event Count
				hex_literal::hex!("26aa394eea5630e07c48ae0c9558cef70a98fdbe9ce6c55837576c60c7af3850").to_vec().into(),
				// System Events
				hex_literal::hex!("26aa394eea5630e07c48ae0c9558cef780d41e5e16056765bc8461851072c9d7").to_vec().into(),
				// Treasury Account
				hex_literal::hex!("26aa394eea5630e07c48ae0c9558cef7b99d880ec681799c0cf30e8886371da95ecffd7b6c0f78751baa9d281e0bfa3a6d6f646c70792f74727372790000000000000000000000000000000000000000").to_vec().into(),
				// Configuration ActiveConfig
				hex_literal::hex!("06de3d8a54d27e44a9d5ce189618f22db4b49d95320d9021994c850f25b8e385").to_vec().into(),
				// The transactional storage limit.
				hex_literal::hex!("3a7472616e73616374696f6e5f6c6576656c3a").to_vec().into(),
			];

			let mut batches = Vec::<BenchmarkBatch>::new();
			let params = (&config, &whitelist);

			add_benchmarks!(params, batches);

			Ok(batches)
		}
	}
}

#[cfg(test)]
mod tests_fess {
	use super::*;
	use sp_runtime::assert_eq_error_rate;

	#[test]
	fn signed_deposit_is_sensible() {
		// ensure this number does not change, or that it is checked after each change.
		// a 1 MB solution should need around 0.16 KSM deposit
		let deposit = SignedDepositBase::get() + (SignedDepositByte::get() * 1024 * 1024);
		assert_eq_error_rate!(deposit, UNITS * 16 / 100, UNITS / 100);
	}
}

#[cfg(test)]
mod multiplier_tests {
	use super::*;
	use frame_support::{dispatch::GetDispatchInfo, traits::OnFinalize};
	use runtime_common::{MinimumMultiplier, TargetBlockFullness};
	use separator::Separatable;
	use sp_runtime::traits::Convert;

	fn run_with_system_weight<F>(w: Weight, mut assertions: F)
	where
		F: FnMut() -> (),
	{
		let mut t: sp_io::TestExternalities = frame_system::GenesisConfig::default()
			.build_storage::<Runtime>()
			.unwrap()
			.into();
		t.execute_with(|| {
			System::set_block_consumed_resources(w, 0);
			assertions()
		});
	}

	#[test]
	fn multiplier_can_grow_from_zero() {
		let minimum_multiplier = MinimumMultiplier::get();
		let target = TargetBlockFullness::get() *
			BlockWeights::get().get(DispatchClass::Normal).max_total.unwrap();
		// if the min is too small, then this will not change, and we are doomed forever.
		// the weight is 1/100th bigger than target.
		run_with_system_weight(target * 101 / 100, || {
			let next = SlowAdjustingFeeUpdate::<Runtime>::convert(minimum_multiplier);
			assert!(next > minimum_multiplier, "{:?} !>= {:?}", next, minimum_multiplier);
		})
	}

	#[test]
	#[ignore]
	fn multiplier_growth_simulator() {
		// assume the multiplier is initially set to its minimum. We update it with values twice the
		//target (target is 25%, thus 50%) and we see at which point it reaches 1.
		let mut multiplier = MinimumMultiplier::get();
		let block_weight = BlockWeights::get().get(DispatchClass::Normal).max_total.unwrap();
		let mut blocks = 0;
		let mut fees_paid = 0;

		let call = frame_system::Call::<Runtime>::fill_block {
			ratio: Perbill::from_rational(
				block_weight,
				BlockWeights::get().get(DispatchClass::Normal).max_total.unwrap(),
			),
		};
		println!("calling {:?}", call);
		let info = call.get_dispatch_info();
		// convert to outer call.
		let call = Call::System(call);
		let len = call.using_encoded(|e| e.len()) as u32;

		let mut t: sp_io::TestExternalities = frame_system::GenesisConfig::default()
			.build_storage::<Runtime>()
			.unwrap()
			.into();
		// set the minimum
		t.execute_with(|| {
			pallet_transaction_payment::NextFeeMultiplier::<Runtime>::set(MinimumMultiplier::get());
		});

		while multiplier <= Multiplier::from_u32(1) {
			t.execute_with(|| {
				// imagine this tx was called.
				let fee = TransactionPayment::compute_fee(len, &info, 0);
				fees_paid += fee;

				// this will update the multiplier.
				System::set_block_consumed_resources(block_weight, 0);
				TransactionPayment::on_finalize(1);
				let next = TransactionPayment::next_fee_multiplier();

				assert!(next > multiplier, "{:?} !>= {:?}", next, multiplier);
				multiplier = next;

				println!(
					"block = {} / multiplier {:?} / fee = {:?} / fess so far {:?}",
					blocks,
					multiplier,
					fee.separated_string(),
					fees_paid.separated_string()
				);
			});
			blocks += 1;
		}
	}

	#[test]
	#[ignore]
	fn multiplier_cool_down_simulator() {
		// assume the multiplier is initially set to its minimum. We update it with values twice the
		//target (target is 25%, thus 50%) and we see at which point it reaches 1.
		let mut multiplier = Multiplier::from_u32(2);
		let mut blocks = 0;

		let mut t: sp_io::TestExternalities = frame_system::GenesisConfig::default()
			.build_storage::<Runtime>()
			.unwrap()
			.into();
		// set the minimum
		t.execute_with(|| {
			pallet_transaction_payment::NextFeeMultiplier::<Runtime>::set(multiplier);
		});

		while multiplier > Multiplier::from_u32(0) {
			t.execute_with(|| {
				// this will update the multiplier.
				TransactionPayment::on_finalize(1);
				let next = TransactionPayment::next_fee_multiplier();

				assert!(next < multiplier, "{:?} !>= {:?}", next, multiplier);
				multiplier = next;

				println!("block = {} / multiplier {:?}", blocks, multiplier);
			});
			blocks += 1;
		}
	}
}<|MERGE_RESOLUTION|>--- conflicted
+++ resolved
@@ -146,14 +146,6 @@
 	}
 }
 
-<<<<<<< HEAD
-=======
-type MoreThanHalfCouncil = EitherOfDiverse<
-	EnsureRoot<AccountId>,
-	pallet_collective::EnsureProportionMoreThan<AccountId, CouncilCollective, 1, 2>,
->;
-
->>>>>>> 3b2b067d
 parameter_types! {
 	pub const Version: RuntimeVersion = VERSION;
 	pub const SS58Prefix: u8 = 2;
@@ -761,7 +753,7 @@
 	type WeightInfo = weights::pallet_collective_technical_committee::WeightInfo<Runtime>;
 }
 
-type MoreThanHalfCouncil = EnsureOneOf<
+type MoreThanHalfCouncil = EitherOfDiverse<
 	EnsureRoot<AccountId>,
 	pallet_collective::EnsureProportionMoreThan<AccountId, CouncilCollective, 1, 2>,
 >;
@@ -1479,10 +1471,6 @@
 		Timestamp: pallet_timestamp::{Pallet, Call, Storage, Inherent} = 2,
 		Indices: pallet_indices::{Pallet, Call, Storage, Config<T>, Event<T>} = 3,
 		Balances: pallet_balances::{Pallet, Call, Storage, Config<T>, Event<T>} = 4,
-<<<<<<< HEAD
-=======
-		TransactionPayment: pallet_transaction_payment::{Pallet, Storage, Event<T>} = 33,
->>>>>>> 3b2b067d
 
 		// Consensus support.
 		// Authorship must be before session in order to note author in the correct session and era
@@ -1534,7 +1522,7 @@
 		Preimage: pallet_preimage::{Pallet, Call, Storage, Event<T>} = 32,
 
 		// Trasaction Payment module
-		TransactionPayment: pallet_transaction_payment::{Pallet, Storage} = 33,
+		TransactionPayment: pallet_transaction_payment::{Pallet, Storage, Event<T>} = 33,
 
 		// Historical module
 		Historical: session_historical::{Pallet} = 34,
