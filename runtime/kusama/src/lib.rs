// Copyright 2017-2020 Parity Technologies (UK) Ltd.
// This file is part of Polkadot.

// Polkadot is free software: you can redistribute it and/or modify
// it under the terms of the GNU General Public License as published by
// the Free Software Foundation, either version 3 of the License, or
// (at your option) any later version.

// Polkadot is distributed in the hope that it will be useful,
// but WITHOUT ANY WARRANTY; without even the implied warranty of
// MERCHANTABILITY or FITNESS FOR A PARTICULAR PURPOSE.  See the
// GNU General Public License for more details.

// You should have received a copy of the GNU General Public License
// along with Polkadot. If not, see <http://www.gnu.org/licenses/>.

//! The Kusama runtime. This can be compiled with `#[no_std]`, ready for Wasm.

#![cfg_attr(not(feature = "std"), no_std)]
// `construct_runtime!` does a lot of recursion and requires us to increase the limit to 256.
#![recursion_limit = "256"]

use parity_scale_codec::{Decode, Encode, MaxEncodedLen};
use primitives::v2::{
	AccountId, AccountIndex, Balance, BlockNumber, CandidateEvent, CandidateHash,
	CommittedCandidateReceipt, CoreState, DisputeState, GroupRotationInfo, Hash, Id as ParaId,
	InboundDownwardMessage, InboundHrmpMessage, Moment, Nonce, OccupiedCoreAssumption,
	PersistedValidationData, ScrapedOnChainVotes, SessionInfo, Signature, ValidationCode,
	ValidationCodeHash, ValidatorId, ValidatorIndex,
};
use runtime_common::{
	auctions, claims, crowdloan, impl_runtime_weights, impls::DealWithFees, paras_registrar,
	prod_or_fast, slots, BalanceToU256, BlockHashCount, BlockLength, CurrencyToVote,
	SlowAdjustingFeeUpdate, U256ToBalance,
};
use sp_std::{cmp::Ordering, collections::btree_map::BTreeMap, prelude::*};

use runtime_parachains::{
	configuration as parachains_configuration, disputes as parachains_disputes,
	dmp as parachains_dmp, hrmp as parachains_hrmp, inclusion as parachains_inclusion,
	initializer as parachains_initializer, origin as parachains_origin, paras as parachains_paras,
	paras_inherent as parachains_paras_inherent, reward_points as parachains_reward_points,
	runtime_api_impl::v2 as parachains_runtime_api_impl, scheduler as parachains_scheduler,
	session_info as parachains_session_info, shared as parachains_shared, ump as parachains_ump,
};

use authority_discovery_primitives::AuthorityId as AuthorityDiscoveryId;
use beefy_primitives::crypto::AuthorityId as BeefyId;
use frame_election_provider_support::{
	generate_solution_type, onchain, NposSolution, SequentialPhragmen,
};
use frame_support::{
	construct_runtime, parameter_types,
	traits::{
<<<<<<< HEAD
		ConstU32, Contains, EitherOf, InstanceFilter, KeyOwnerProofSystem, LockIdentifier,
=======
		ConstU32, EitherOfDiverse, InstanceFilter, KeyOwnerProofSystem, LockIdentifier,
>>>>>>> 28acc786
		PrivilegeCmp,
	},
	weights::ConstantMultiplier,
	PalletId, RuntimeDebug,
};
use frame_system::EnsureRoot;
use pallet_grandpa::{fg_primitives, AuthorityId as GrandpaId};
use pallet_im_online::sr25519::AuthorityId as ImOnlineId;
use pallet_session::historical as session_historical;
use pallet_transaction_payment::{CurrencyAdapter, FeeDetails, RuntimeDispatchInfo};
use sp_core::OpaqueMetadata;
use sp_mmr_primitives as mmr;
use sp_runtime::{
	create_runtime_str, generic, impl_opaque_keys,
	traits::{
		AccountIdLookup, BlakeTwo256, Block as BlockT, ConvertInto, Extrinsic as ExtrinsicT,
		OpaqueKeys, SaturatedConversion, Verify,
	},
	transaction_validity::{TransactionPriority, TransactionSource, TransactionValidity},
	ApplyExtrinsicResult, FixedU128, KeyTypeId, Perbill, Percent, Permill,
};
use sp_staking::SessionIndex;
#[cfg(any(feature = "std", test))]
use sp_version::NativeVersion;
use sp_version::RuntimeVersion;
use static_assertions::const_assert;

pub use frame_system::Call as SystemCall;
pub use pallet_balances::Call as BalancesCall;
pub use pallet_election_provider_multi_phase::Call as EPMCall;
#[cfg(feature = "std")]
pub use pallet_staking::StakerStatus;
#[cfg(any(feature = "std", test))]
pub use sp_runtime::BuildStorage;

/// Constant values used within the runtime.
use kusama_runtime_constants::{currency::*, fee::*, time::*};

// Weights used in the runtime.
mod weights;

// Voter bag threshold definitions.
mod bag_thresholds;

// XCM configurations.
pub mod xcm_config;

// Governance configurations.
pub mod governance;
use governance::{
	old::CouncilCollective, pallet_custom_origins, AuctionAdmin, GeneralAdmin, LeaseAdmin,
	StakingAdmin, TreasurySpender,
};

#[cfg(test)]
mod tests;

impl_runtime_weights!(kusama_runtime_constants);

// Make the WASM binary available.
#[cfg(feature = "std")]
include!(concat!(env!("OUT_DIR"), "/wasm_binary.rs"));

/// Runtime version (Kusama).
#[sp_version::runtime_version]
pub const VERSION: RuntimeVersion = RuntimeVersion {
	spec_name: create_runtime_str!("kusama"),
	impl_name: create_runtime_str!("parity-kusama"),
	authoring_version: 2,
	spec_version: 9290,
	impl_version: 0,
	#[cfg(not(feature = "disable-runtime-api"))]
	apis: RUNTIME_API_VERSIONS,
	#[cfg(feature = "disable-runtime-api")]
	apis: sp_version::create_apis_vec![[]],
	transaction_version: 13,
	state_version: 0,
};

/// The BABE epoch configuration at genesis.
pub const BABE_GENESIS_EPOCH_CONFIG: babe_primitives::BabeEpochConfiguration =
	babe_primitives::BabeEpochConfiguration {
		c: PRIMARY_PROBABILITY,
		allowed_slots: babe_primitives::AllowedSlots::PrimaryAndSecondaryVRFSlots,
	};

/// Native version.
#[cfg(any(feature = "std", test))]
pub fn native_version() -> NativeVersion {
	NativeVersion { runtime_version: VERSION, can_author_with: Default::default() }
}

<<<<<<< HEAD
/// We currently allow all calls.
pub struct BaseFilter;
impl Contains<Call> for BaseFilter {
	fn contains(_c: &Call) -> bool {
		true
	}
}
=======
type MoreThanHalfCouncil = EitherOfDiverse<
	EnsureRoot<AccountId>,
	pallet_collective::EnsureProportionMoreThan<AccountId, CouncilCollective, 1, 2>,
>;
>>>>>>> 28acc786

parameter_types! {
	pub const Version: RuntimeVersion = VERSION;
	pub const SS58Prefix: u8 = 2;
}

impl frame_system::Config for Runtime {
	type BaseCallFilter = frame_support::traits::Everything;
	type BlockWeights = BlockWeights;
	type BlockLength = BlockLength;
	type Origin = Origin;
	type RuntimeCall = RuntimeCall;
	type Index = Nonce;
	type BlockNumber = BlockNumber;
	type Hash = Hash;
	type Hashing = BlakeTwo256;
	type AccountId = AccountId;
	type Lookup = AccountIdLookup<AccountId, ()>;
	type Header = generic::Header<BlockNumber, BlakeTwo256>;
	type RuntimeEvent = RuntimeEvent;
	type BlockHashCount = BlockHashCount;
	type DbWeight = RocksDbWeight;
	type Version = Version;
	type PalletInfo = PalletInfo;
	type AccountData = pallet_balances::AccountData<Balance>;
	type OnNewAccount = ();
	type OnKilledAccount = ();
	type SystemWeightInfo = weights::frame_system::WeightInfo<Runtime>;
	type SS58Prefix = SS58Prefix;
	type OnSetCode = ();
	type MaxConsumers = frame_support::traits::ConstU32<16>;
}

parameter_types! {
	pub MaximumSchedulerWeight: Weight = Perbill::from_percent(80) * BlockWeights::get().max_block;
	pub const MaxScheduledPerBlock: u32 = 50;
	pub const NoPreimagePostponement: Option<u32> = Some(10);
}

/// Used the compare the privilege of an origin inside the scheduler.
pub struct OriginPrivilegeCmp;

impl PrivilegeCmp<OriginCaller> for OriginPrivilegeCmp {
	fn cmp_privilege(left: &OriginCaller, right: &OriginCaller) -> Option<Ordering> {
		if left == right {
			return Some(Ordering::Equal)
		}

		match (left, right) {
			// Root is greater than anything.
			(OriginCaller::system(frame_system::RawOrigin::Root), _) => Some(Ordering::Greater),
			// Check which one has more yes votes.
			(
				OriginCaller::Council(pallet_collective::RawOrigin::Members(l_yes_votes, l_count)),
				OriginCaller::Council(pallet_collective::RawOrigin::Members(r_yes_votes, r_count)),
			) => Some((l_yes_votes * r_count).cmp(&(r_yes_votes * l_count))),
			// For every other origin we don't care, as they are not used for `ScheduleOrigin`.
			_ => None,
		}
	}
}

impl pallet_scheduler::Config for Runtime {
	type RuntimeEvent = RuntimeEvent;
	type Origin = Origin;
	type PalletsOrigin = OriginCaller;
	type RuntimeCall = RuntimeCall;
	type MaximumWeight = MaximumSchedulerWeight;
	type ScheduleOrigin = EnsureRoot<AccountId>;
	type MaxScheduledPerBlock = MaxScheduledPerBlock;
	type WeightInfo = weights::pallet_scheduler::WeightInfo<Runtime>;
	type OriginPrivilegeCmp = OriginPrivilegeCmp;
	type PreimageProvider = Preimage;
	type NoPreimagePostponement = NoPreimagePostponement;
}

parameter_types! {
	pub const PreimageMaxSize: u32 = 4096 * 1024;
	pub const PreimageBaseDeposit: Balance = deposit(2, 64);
	pub const PreimageByteDeposit: Balance = deposit(0, 1);
}

impl pallet_preimage::Config for Runtime {
	type WeightInfo = weights::pallet_preimage::WeightInfo<Runtime>;
	type RuntimeEvent = RuntimeEvent;
	type Currency = Balances;
	type ManagerOrigin = EnsureRoot<AccountId>; // This might be too strong a requirenent?
	type MaxSize = PreimageMaxSize;
	type BaseDeposit = PreimageBaseDeposit;
	type ByteDeposit = PreimageByteDeposit;
}

parameter_types! {
	pub EpochDuration: u64 = prod_or_fast!(
		EPOCH_DURATION_IN_SLOTS as u64,
		2 * MINUTES as u64,
		"KSM_EPOCH_DURATION"
	);
	pub const ExpectedBlockTime: Moment = MILLISECS_PER_BLOCK;
	pub ReportLongevity: u64 =
		BondingDuration::get() as u64 * SessionsPerEra::get() as u64 * EpochDuration::get();
}

impl pallet_babe::Config for Runtime {
	type EpochDuration = EpochDuration;
	type ExpectedBlockTime = ExpectedBlockTime;

	// session module is the trigger
	type EpochChangeTrigger = pallet_babe::ExternalTrigger;

	type DisabledValidators = Session;

	type KeyOwnerProof = <Self::KeyOwnerProofSystem as KeyOwnerProofSystem<(
		KeyTypeId,
		pallet_babe::AuthorityId,
	)>>::Proof;

	type KeyOwnerIdentification = <Self::KeyOwnerProofSystem as KeyOwnerProofSystem<(
		KeyTypeId,
		pallet_babe::AuthorityId,
	)>>::IdentificationTuple;

	type KeyOwnerProofSystem = Historical;

	type HandleEquivocation =
		pallet_babe::EquivocationHandler<Self::KeyOwnerIdentification, Offences, ReportLongevity>;

	type WeightInfo = ();

	type MaxAuthorities = MaxAuthorities;
}

parameter_types! {
	pub const IndexDeposit: Balance = 100 * CENTS;
}

impl pallet_indices::Config for Runtime {
	type AccountIndex = AccountIndex;
	type Currency = Balances;
	type Deposit = IndexDeposit;
	type RuntimeEvent = RuntimeEvent;
	type WeightInfo = weights::pallet_indices::WeightInfo<Runtime>;
}

parameter_types! {
	pub const ExistentialDeposit: Balance = EXISTENTIAL_DEPOSIT;
	pub const MaxLocks: u32 = 50;
	pub const MaxReserves: u32 = 50;
}

impl pallet_balances::Config for Runtime {
	type Balance = Balance;
	type DustRemoval = ();
	type RuntimeEvent = RuntimeEvent;
	type ExistentialDeposit = ExistentialDeposit;
	type AccountStore = System;
	type MaxLocks = MaxLocks;
	type MaxReserves = MaxReserves;
	type ReserveIdentifier = [u8; 8];
	type WeightInfo = weights::pallet_balances::WeightInfo<Runtime>;
}

parameter_types! {
	pub const TransactionByteFee: Balance = 10 * MILLICENTS;
	/// This value increases the priority of `Operational` transactions by adding
	/// a "virtual tip" that's equal to the `OperationalFeeMultiplier * final_fee`.
	pub const OperationalFeeMultiplier: u8 = 5;
}

impl pallet_transaction_payment::Config for Runtime {
	type RuntimeEvent = RuntimeEvent;
	type OnChargeTransaction = CurrencyAdapter<Balances, DealWithFees<Self>>;
	type OperationalFeeMultiplier = OperationalFeeMultiplier;
	type WeightToFee = WeightToFee;
	type LengthToFee = ConstantMultiplier<Balance, TransactionByteFee>;
	type FeeMultiplierUpdate = SlowAdjustingFeeUpdate<Self>;
}

parameter_types! {
	pub const MinimumPeriod: u64 = SLOT_DURATION / 2;
}
impl pallet_timestamp::Config for Runtime {
	type Moment = u64;
	type OnTimestampSet = Babe;
	type MinimumPeriod = MinimumPeriod;
	type WeightInfo = weights::pallet_timestamp::WeightInfo<Runtime>;
}

parameter_types! {
	pub const UncleGenerations: u32 = 0;
}

impl pallet_authorship::Config for Runtime {
	type FindAuthor = pallet_session::FindAccountFromAuthorIndex<Self, Babe>;
	type UncleGenerations = UncleGenerations;
	type FilterUncle = ();
	type EventHandler = (Staking, ImOnline);
}

impl_opaque_keys! {
	pub struct SessionKeys {
		pub grandpa: Grandpa,
		pub babe: Babe,
		pub im_online: ImOnline,
		pub para_validator: Initializer,
		pub para_assignment: ParaSessionInfo,
		pub authority_discovery: AuthorityDiscovery,
	}
}

impl pallet_session::Config for Runtime {
	type RuntimeEvent = RuntimeEvent;
	type ValidatorId = AccountId;
	type ValidatorIdOf = pallet_staking::StashOf<Self>;
	type ShouldEndSession = Babe;
	type NextSessionRotation = Babe;
	type SessionManager = pallet_session::historical::NoteHistoricalRoot<Self, Staking>;
	type SessionHandler = <SessionKeys as OpaqueKeys>::KeyTypeIdProviders;
	type Keys = SessionKeys;
	type WeightInfo = weights::pallet_session::WeightInfo<Runtime>;
}

impl pallet_session::historical::Config for Runtime {
	type FullIdentification = pallet_staking::Exposure<AccountId, Balance>;
	type FullIdentificationOf = pallet_staking::ExposureOf<Runtime>;
}

parameter_types! {
	// phase durations. 1/4 of the last session for each.
	// in testing: 1min or half of the session for each
	pub SignedPhase: u32 = prod_or_fast!(
		EPOCH_DURATION_IN_SLOTS / 4,
		(1 * MINUTES).min(EpochDuration::get().saturated_into::<u32>() / 2),
		"KSM_SIGNED_PHASE"
	);
	pub UnsignedPhase: u32 = prod_or_fast!(
		EPOCH_DURATION_IN_SLOTS / 4,
		(1 * MINUTES).min(EpochDuration::get().saturated_into::<u32>() / 2),
		"KSM_UNSIGNED_PHASE"
	);

	// signed config
	pub const SignedMaxSubmissions: u32 = 16;
	pub const SignedMaxRefunds: u32 = 16 / 4;
	pub const SignedDepositBase: Balance = deposit(2, 0);
	pub const SignedDepositByte: Balance = deposit(0, 10) / 1024;
	// Each good submission will get 1/10 KSM as reward
	pub SignedRewardBase: Balance =  UNITS / 10;
	pub BetterUnsignedThreshold: Perbill = Perbill::from_rational(5u32, 10_000);

	// 1 hour session, 15 minutes unsigned phase, 8 offchain executions.
	pub OffchainRepeat: BlockNumber = UnsignedPhase::get() / 8;

	/// We take the top 12500 nominators as electing voters..
	pub const MaxElectingVoters: u32 = 12_500;
	/// ... and all of the validators as electable targets. Whilst this is the case, we cannot and
	/// shall not increase the size of the validator intentions.
	pub const MaxElectableTargets: u16 = u16::MAX;
	pub NposSolutionPriority: TransactionPriority =
		Perbill::from_percent(90) * TransactionPriority::max_value();
}

generate_solution_type!(
	#[compact]
	pub struct NposCompactSolution24::<
		VoterIndex = u32,
		TargetIndex = u16,
		Accuracy = sp_runtime::PerU16,
		MaxVoters = MaxElectingVoters,
	>(24)
);

pub struct OnChainSeqPhragmen;
impl onchain::Config for OnChainSeqPhragmen {
	type System = Runtime;
	type Solver = SequentialPhragmen<AccountId, runtime_common::elections::OnChainAccuracy>;
	type DataProvider = Staking;
	type WeightInfo = weights::frame_election_provider_support::WeightInfo<Runtime>;
}

impl pallet_election_provider_multi_phase::MinerConfig for Runtime {
	type AccountId = AccountId;
	type MaxLength = OffchainSolutionLengthLimit;
	type MaxWeight = OffchainSolutionWeightLimit;
	type Solution = NposCompactSolution24;
	type MaxVotesPerVoter = <
		<Self as pallet_election_provider_multi_phase::Config>::DataProvider
		as
		frame_election_provider_support::ElectionDataProvider
	>::MaxVotesPerVoter;

	// The unsigned submissions have to respect the weight of the submit_unsigned call, thus their
	// weight estimate function is wired to this call's weight.
	fn solution_weight(v: u32, t: u32, a: u32, d: u32) -> Weight {
		<
			<Self as pallet_election_provider_multi_phase::Config>::WeightInfo
			as
			pallet_election_provider_multi_phase::WeightInfo
		>::submit_unsigned(v, t, a, d)
	}
}

impl pallet_election_provider_multi_phase::Config for Runtime {
	type RuntimeEvent = RuntimeEvent;
	type Currency = Balances;
	type EstimateCallFee = TransactionPayment;
	type UnsignedPhase = UnsignedPhase;
	type SignedMaxSubmissions = SignedMaxSubmissions;
	type SignedMaxRefunds = SignedMaxRefunds;
	type SignedRewardBase = SignedRewardBase;
	type SignedDepositBase = SignedDepositBase;
	type SignedDepositByte = SignedDepositByte;
	type SignedDepositWeight = ();
	type SignedMaxWeight =
		<Self::MinerConfig as pallet_election_provider_multi_phase::MinerConfig>::MaxWeight;
	type MinerConfig = Self;
	type SlashHandler = (); // burn slashes
	type RewardHandler = (); // nothing to do upon rewards
	type SignedPhase = SignedPhase;
	type BetterUnsignedThreshold = BetterUnsignedThreshold;
	type BetterSignedThreshold = ();
	type OffchainRepeat = OffchainRepeat;
	type MinerTxPriority = NposSolutionPriority;
	type DataProvider = Staking;
	#[cfg(feature = "fast-runtime")]
	type Fallback = onchain::UnboundedExecution<OnChainSeqPhragmen>;
	#[cfg(not(feature = "fast-runtime"))]
	type Fallback = pallet_election_provider_multi_phase::NoFallback<Self>;
	type GovernanceFallback = onchain::UnboundedExecution<OnChainSeqPhragmen>;
	type Solver = SequentialPhragmen<
		AccountId,
		pallet_election_provider_multi_phase::SolutionAccuracyOf<Self>,
		(),
	>;
	type BenchmarkingConfig = runtime_common::elections::BenchmarkConfig;
	type ForceOrigin = StakingAdmin;
	type WeightInfo = weights::pallet_election_provider_multi_phase::WeightInfo<Self>;
	type MaxElectingVoters = MaxElectingVoters;
	type MaxElectableTargets = MaxElectableTargets;
}

parameter_types! {
	pub const BagThresholds: &'static [u64] = &bag_thresholds::THRESHOLDS;
}

impl pallet_bags_list::Config for Runtime {
	type RuntimeEvent = RuntimeEvent;
	type ScoreProvider = Staking;
	type WeightInfo = weights::pallet_bags_list::WeightInfo<Runtime>;
	type BagThresholds = BagThresholds;
	type Score = sp_npos_elections::VoteWeight;
}

fn era_payout(
	total_staked: Balance,
	non_gilt_issuance: Balance,
	max_annual_inflation: Perquintill,
	period_fraction: Perquintill,
	auctioned_slots: u64,
) -> (Balance, Balance) {
	use pallet_staking_reward_fn::compute_inflation;
	use sp_arithmetic::traits::Saturating;

	let min_annual_inflation = Perquintill::from_rational(25u64, 1000u64);
	let delta_annual_inflation = max_annual_inflation.saturating_sub(min_annual_inflation);

	// 30% reserved for up to 60 slots.
	let auction_proportion = Perquintill::from_rational(auctioned_slots.min(60), 200u64);

	// Therefore the ideal amount at stake (as a percentage of total issuance) is 75% less the amount that we expect
	// to be taken up with auctions.
	let ideal_stake = Perquintill::from_percent(75).saturating_sub(auction_proportion);

	let stake = Perquintill::from_rational(total_staked, non_gilt_issuance);
	let falloff = Perquintill::from_percent(5);
	let adjustment = compute_inflation(stake, ideal_stake, falloff);
	let staking_inflation =
		min_annual_inflation.saturating_add(delta_annual_inflation * adjustment);

	let max_payout = period_fraction * max_annual_inflation * non_gilt_issuance;
	let staking_payout = (period_fraction * staking_inflation) * non_gilt_issuance;
	let rest = max_payout.saturating_sub(staking_payout);

	let other_issuance = non_gilt_issuance.saturating_sub(total_staked);
	if total_staked > other_issuance {
		let _cap_rest = Perquintill::from_rational(other_issuance, total_staked) * staking_payout;
		// We don't do anything with this, but if we wanted to, we could introduce a cap on the treasury amount
		// with: `rest = rest.min(cap_rest);`
	}
	(staking_payout, rest)
}

pub struct EraPayout;
impl pallet_staking::EraPayout<Balance> for EraPayout {
	fn era_payout(
		total_staked: Balance,
		_total_issuance: Balance,
		era_duration_millis: u64,
	) -> (Balance, Balance) {
		// TODO: #3011 Update with proper auctioned slots tracking.
		// This should be fine for the first year of parachains.
		let auctioned_slots: u64 = auctions::Pallet::<Runtime>::auction_counter().into();
		const MAX_ANNUAL_INFLATION: Perquintill = Perquintill::from_percent(10);
		const MILLISECONDS_PER_YEAR: u64 = 1000 * 3600 * 24 * 36525 / 100;

		era_payout(
			total_staked,
			Gilt::issuance().non_gilt,
			MAX_ANNUAL_INFLATION,
			Perquintill::from_rational(era_duration_millis, MILLISECONDS_PER_YEAR),
			auctioned_slots,
		)
	}
}

parameter_types! {
	// Six sessions in an era (6 hours).
	pub const SessionsPerEra: SessionIndex = prod_or_fast!(6, 1);
	// 28 eras for unbonding (7 days).
	pub const BondingDuration: sp_staking::EraIndex = 28;
	// 27 eras in which slashes can be cancelled (slightly less than 7 days).
	pub const SlashDeferDuration: sp_staking::EraIndex = 27;
	pub const MaxNominatorRewardedPerValidator: u32 = 256;
	pub const OffendingValidatorsThreshold: Perbill = Perbill::from_percent(17);
	// 24
	pub const MaxNominations: u32 = <NposCompactSolution24 as NposSolution>::LIMIT as u32;
}

impl pallet_staking::Config for Runtime {
	type MaxNominations = MaxNominations;
	type Currency = Balances;
	type CurrencyBalance = Balance;
	type UnixTime = Timestamp;
	type CurrencyToVote = CurrencyToVote;
	type ElectionProvider = ElectionProviderMultiPhase;
	type GenesisElectionProvider = onchain::UnboundedExecution<OnChainSeqPhragmen>;
	type RewardRemainder = Treasury;
	type RuntimeEvent = RuntimeEvent;
	type Slash = Treasury;
	type Reward = ();
	type SessionsPerEra = SessionsPerEra;
	type BondingDuration = BondingDuration;
	type SlashDeferDuration = SlashDeferDuration;
	// A majority of the council or root can cancel the slash.
	type SlashCancelOrigin = EitherOf<EnsureRoot<Self::AccountId>, StakingAdmin>;
	type SessionInterface = Self;
	type EraPayout = EraPayout;
	type NextNewSession = Session;
	type MaxNominatorRewardedPerValidator = MaxNominatorRewardedPerValidator;
	type OffendingValidatorsThreshold = OffendingValidatorsThreshold;
	type VoterList = VoterList;
	type MaxUnlockingChunks = frame_support::traits::ConstU32<32>;
	type BenchmarkingConfig = runtime_common::StakingBenchmarkingConfig;
	type OnStakerSlash = NominationPools;
	type WeightInfo = weights::pallet_staking::WeightInfo<Runtime>;
}

parameter_types! {
	pub const ProposalBond: Permill = Permill::from_percent(5);
	pub const ProposalBondMinimum: Balance = 2000 * CENTS;
	pub const ProposalBondMaximum: Balance = 1 * GRAND;
	pub const SpendPeriod: BlockNumber = 6 * DAYS;
	pub const Burn: Permill = Permill::from_perthousand(2);
	pub const TreasuryPalletId: PalletId = PalletId(*b"py/trsry");

	pub const TipCountdown: BlockNumber = 1 * DAYS;
	pub const TipFindersFee: Percent = Percent::from_percent(20);
	pub const TipReportDepositBase: Balance = 100 * CENTS;
	pub const DataDepositPerByte: Balance = 1 * CENTS;
	pub const MaxApprovals: u32 = 100;
	pub const MaxAuthorities: u32 = 100_000;
	pub const MaxKeys: u32 = 10_000;
	pub const MaxPeerInHeartbeats: u32 = 10_000;
	pub const MaxPeerDataEncodingSize: u32 = 1_000;
}

impl pallet_treasury::Config for Runtime {
	type PalletId = TreasuryPalletId;
	type Currency = Balances;
<<<<<<< HEAD
	type ApproveOrigin = EnsureRoot<AccountId>;
	type RejectOrigin = EnsureRoot<AccountId>;
	type Event = Event;
=======
	type ApproveOrigin = ApproveOrigin;
	type RejectOrigin = MoreThanHalfCouncil;
	type RuntimeEvent = RuntimeEvent;
>>>>>>> 28acc786
	type OnSlash = Treasury;
	type ProposalBond = ProposalBond;
	type ProposalBondMinimum = ProposalBondMinimum;
	type ProposalBondMaximum = ProposalBondMaximum;
	type SpendPeriod = SpendPeriod;
	type Burn = Burn;
	type BurnDestination = Society;
	type MaxApprovals = MaxApprovals;
	type WeightInfo = weights::pallet_treasury::WeightInfo<Runtime>;
	type SpendFunds = Bounties;
	type SpendOrigin = TreasurySpender;
}

parameter_types! {
	pub const BountyDepositBase: Balance = 100 * CENTS;
	pub const BountyDepositPayoutDelay: BlockNumber = 4 * DAYS;
	pub const BountyUpdatePeriod: BlockNumber = 90 * DAYS;
	pub const MaximumReasonLength: u32 = 16384;
	pub const CuratorDepositMultiplier: Permill = Permill::from_percent(50);
	pub const CuratorDepositMin: Balance = 10 * CENTS;
	pub const CuratorDepositMax: Balance = 500 * CENTS;
	pub const BountyValueMinimum: Balance = 200 * CENTS;
}

impl pallet_bounties::Config for Runtime {
	type BountyDepositBase = BountyDepositBase;
	type BountyDepositPayoutDelay = BountyDepositPayoutDelay;
	type BountyUpdatePeriod = BountyUpdatePeriod;
	type CuratorDepositMultiplier = CuratorDepositMultiplier;
	type CuratorDepositMin = CuratorDepositMin;
	type CuratorDepositMax = CuratorDepositMax;
	type BountyValueMinimum = BountyValueMinimum;
	type ChildBountyManager = ChildBounties;
	type DataDepositPerByte = DataDepositPerByte;
	type RuntimeEvent = RuntimeEvent;
	type MaximumReasonLength = MaximumReasonLength;
	type WeightInfo = weights::pallet_bounties::WeightInfo<Runtime>;
}

parameter_types! {
	pub const MaxActiveChildBountyCount: u32 = 100;
	pub const ChildBountyValueMinimum: Balance = BountyValueMinimum::get() / 10;
}

impl pallet_child_bounties::Config for Runtime {
	type RuntimeEvent = RuntimeEvent;
	type MaxActiveChildBountyCount = MaxActiveChildBountyCount;
	type ChildBountyValueMinimum = ChildBountyValueMinimum;
	type WeightInfo = weights::pallet_child_bounties::WeightInfo<Runtime>;
}

impl pallet_tips::Config for Runtime {
	type MaximumReasonLength = MaximumReasonLength;
	type DataDepositPerByte = DataDepositPerByte;
	type Tippers = PhragmenElection;
	type TipCountdown = TipCountdown;
	type TipFindersFee = TipFindersFee;
	type TipReportDepositBase = TipReportDepositBase;
	type RuntimeEvent = RuntimeEvent;
	type WeightInfo = weights::pallet_tips::WeightInfo<Runtime>;
}

impl pallet_offences::Config for Runtime {
	type RuntimeEvent = RuntimeEvent;
	type IdentificationTuple = pallet_session::historical::IdentificationTuple<Self>;
	type OnOffenceHandler = Staking;
}

impl pallet_authority_discovery::Config for Runtime {
	type MaxAuthorities = MaxAuthorities;
}

parameter_types! {
	pub const ImOnlineUnsignedPriority: TransactionPriority = TransactionPriority::max_value();
}

impl pallet_im_online::Config for Runtime {
	type AuthorityId = ImOnlineId;
	type RuntimeEvent = RuntimeEvent;
	type ValidatorSet = Historical;
	type NextSessionRotation = Babe;
	type ReportUnresponsiveness = Offences;
	type UnsignedPriority = ImOnlineUnsignedPriority;
	type WeightInfo = weights::pallet_im_online::WeightInfo<Runtime>;
	type MaxKeys = MaxKeys;
	type MaxPeerInHeartbeats = MaxPeerInHeartbeats;
	type MaxPeerDataEncodingSize = MaxPeerDataEncodingSize;
}

impl pallet_grandpa::Config for Runtime {
	type RuntimeEvent = RuntimeEvent;

	type KeyOwnerProof =
		<Self::KeyOwnerProofSystem as KeyOwnerProofSystem<(KeyTypeId, GrandpaId)>>::Proof;

	type KeyOwnerIdentification = <Self::KeyOwnerProofSystem as KeyOwnerProofSystem<(
		KeyTypeId,
		GrandpaId,
	)>>::IdentificationTuple;

	type KeyOwnerProofSystem = Historical;

	type HandleEquivocation = pallet_grandpa::EquivocationHandler<
		Self::KeyOwnerIdentification,
		Offences,
		ReportLongevity,
	>;

	type WeightInfo = ();
	type MaxAuthorities = MaxAuthorities;
}

/// Submits transaction with the node's public and signature type. Adheres to the signed extension
/// format of the chain.
impl<LocalCall> frame_system::offchain::CreateSignedTransaction<LocalCall> for Runtime
where
	RuntimeCall: From<LocalCall>,
{
	fn create_transaction<C: frame_system::offchain::AppCrypto<Self::Public, Self::Signature>>(
		call: RuntimeCall,
		public: <Signature as Verify>::Signer,
		account: AccountId,
		nonce: <Runtime as frame_system::Config>::Index,
	) -> Option<(RuntimeCall, <UncheckedExtrinsic as ExtrinsicT>::SignaturePayload)> {
		use sp_runtime::traits::StaticLookup;
		// take the biggest period possible.
		let period =
			BlockHashCount::get().checked_next_power_of_two().map(|c| c / 2).unwrap_or(2) as u64;

		let current_block = System::block_number()
			.saturated_into::<u64>()
			// The `System::block_number` is initialized with `n+1`,
			// so the actual block number is `n`.
			.saturating_sub(1);
		let tip = 0;
		let extra: SignedExtra = (
			frame_system::CheckNonZeroSender::<Runtime>::new(),
			frame_system::CheckSpecVersion::<Runtime>::new(),
			frame_system::CheckTxVersion::<Runtime>::new(),
			frame_system::CheckGenesis::<Runtime>::new(),
			frame_system::CheckMortality::<Runtime>::from(generic::Era::mortal(
				period,
				current_block,
			)),
			frame_system::CheckNonce::<Runtime>::from(nonce),
			frame_system::CheckWeight::<Runtime>::new(),
			pallet_transaction_payment::ChargeTransactionPayment::<Runtime>::from(tip),
		);
		let raw_payload = SignedPayload::new(call, extra)
			.map_err(|e| {
				log::warn!("Unable to create signed payload: {:?}", e);
			})
			.ok()?;
		let signature = raw_payload.using_encoded(|payload| C::sign(payload, public))?;
		let (call, extra, _) = raw_payload.deconstruct();
		let address = <Runtime as frame_system::Config>::Lookup::unlookup(account);
		Some((call, (address, signature, extra)))
	}
}

impl frame_system::offchain::SigningTypes for Runtime {
	type Public = <Signature as Verify>::Signer;
	type Signature = Signature;
}

impl<C> frame_system::offchain::SendTransactionTypes<C> for Runtime
where
	RuntimeCall: From<C>,
{
	type Extrinsic = UncheckedExtrinsic;
	type OverarchingCall = RuntimeCall;
}

parameter_types! {
	pub Prefix: &'static [u8] = b"Pay KSMs to the Kusama account:";
}

impl claims::Config for Runtime {
	type RuntimeEvent = RuntimeEvent;
	type VestingSchedule = Vesting;
	type Prefix = Prefix;
	type MoveClaimOrigin = EnsureRoot<AccountId>;
	type WeightInfo = weights::runtime_common_claims::WeightInfo<Runtime>;
}

parameter_types! {
	// Minimum 100 bytes/KSM deposited (1 CENT/byte)
	pub const BasicDeposit: Balance = 1000 * CENTS;       // 258 bytes on-chain
	pub const FieldDeposit: Balance = 250 * CENTS;        // 66 bytes on-chain
	pub const SubAccountDeposit: Balance = 200 * CENTS;   // 53 bytes on-chain
	pub const MaxSubAccounts: u32 = 100;
	pub const MaxAdditionalFields: u32 = 100;
	pub const MaxRegistrars: u32 = 20;
}

impl pallet_identity::Config for Runtime {
	type RuntimeEvent = RuntimeEvent;
	type Currency = Balances;
	type BasicDeposit = BasicDeposit;
	type FieldDeposit = FieldDeposit;
	type SubAccountDeposit = SubAccountDeposit;
	type MaxSubAccounts = MaxSubAccounts;
	type MaxAdditionalFields = MaxAdditionalFields;
	type MaxRegistrars = MaxRegistrars;
	type Slashed = Treasury;
	type ForceOrigin = GeneralAdmin;
	type RegistrarOrigin = GeneralAdmin;
	type WeightInfo = weights::pallet_identity::WeightInfo<Runtime>;
}

impl pallet_utility::Config for Runtime {
	type RuntimeEvent = RuntimeEvent;
	type RuntimeCall = RuntimeCall;
	type PalletsOrigin = OriginCaller;
	type WeightInfo = weights::pallet_utility::WeightInfo<Runtime>;
}

parameter_types! {
	// One storage item; key size is 32; value is size 4+4+16+32 bytes = 56 bytes.
	pub const DepositBase: Balance = deposit(1, 88);
	// Additional storage item size of 32 bytes.
	pub const DepositFactor: Balance = deposit(0, 32);
	pub const MaxSignatories: u16 = 100;
}

impl pallet_multisig::Config for Runtime {
	type RuntimeEvent = RuntimeEvent;
	type RuntimeCall = RuntimeCall;
	type Currency = Balances;
	type DepositBase = DepositBase;
	type DepositFactor = DepositFactor;
	type MaxSignatories = MaxSignatories;
	type WeightInfo = weights::pallet_multisig::WeightInfo<Runtime>;
}

parameter_types! {
	pub const ConfigDepositBase: Balance = 500 * CENTS;
	pub const FriendDepositFactor: Balance = 50 * CENTS;
	pub const MaxFriends: u16 = 9;
	pub const RecoveryDeposit: Balance = 500 * CENTS;
}

impl pallet_recovery::Config for Runtime {
	type RuntimeEvent = RuntimeEvent;
	type WeightInfo = ();
	type RuntimeCall = RuntimeCall;
	type Currency = Balances;
	type ConfigDepositBase = ConfigDepositBase;
	type FriendDepositFactor = FriendDepositFactor;
	type MaxFriends = MaxFriends;
	type RecoveryDeposit = RecoveryDeposit;
}

parameter_types! {
	pub const CandidateDeposit: Balance = 10 * QUID;
	pub const WrongSideDeduction: Balance = 2 * QUID;
	pub const MaxStrikes: u32 = 2;
	pub const RotationPeriod: BlockNumber = 7 * DAYS;
	pub const PeriodSpend: Balance = 500 * QUID;
	pub const MaxLockDuration: BlockNumber = 36 * 30 * DAYS;
	pub const ChallengePeriod: BlockNumber = 7 * DAYS;
	pub const MaxCandidateIntake: u32 = 1;
	pub const SocietyPalletId: PalletId = PalletId(*b"py/socie");
}

impl pallet_society::Config for Runtime {
	type RuntimeEvent = RuntimeEvent;
	type Currency = Balances;
	type Randomness = pallet_babe::RandomnessFromOneEpochAgo<Runtime>;
	type CandidateDeposit = CandidateDeposit;
	type WrongSideDeduction = WrongSideDeduction;
	type MaxStrikes = MaxStrikes;
	type PeriodSpend = PeriodSpend;
	type MembershipChanged = ();
	type RotationPeriod = RotationPeriod;
	type MaxLockDuration = MaxLockDuration;
	type FounderSetOrigin = EnsureRoot<AccountId>;
	type SuspensionJudgementOrigin = pallet_society::EnsureFounder<Runtime>;
	type ChallengePeriod = ChallengePeriod;
	type MaxCandidateIntake = MaxCandidateIntake;
	type PalletId = SocietyPalletId;
}

parameter_types! {
	pub const MinVestedTransfer: Balance = 100 * CENTS;
}

impl pallet_vesting::Config for Runtime {
	type RuntimeEvent = RuntimeEvent;
	type Currency = Balances;
	type BlockNumberToBalance = ConvertInto;
	type MinVestedTransfer = MinVestedTransfer;
	type WeightInfo = weights::pallet_vesting::WeightInfo<Runtime>;
	const MAX_VESTING_SCHEDULES: u32 = 28;
}

parameter_types! {
	// One storage item; key size 32, value size 8; .
	pub const ProxyDepositBase: Balance = deposit(1, 8);
	// Additional storage item size of 33 bytes.
	pub const ProxyDepositFactor: Balance = deposit(0, 33);
	pub const MaxProxies: u16 = 32;
	pub const AnnouncementDepositBase: Balance = deposit(1, 8);
	pub const AnnouncementDepositFactor: Balance = deposit(0, 66);
	pub const MaxPending: u16 = 32;
}

/// The type used to represent the kinds of proxying allowed.
#[derive(
	Copy,
	Clone,
	Eq,
	PartialEq,
	Ord,
	PartialOrd,
	Encode,
	Decode,
	RuntimeDebug,
	MaxEncodedLen,
	scale_info::TypeInfo,
)]
pub enum ProxyType {
	Any,
	NonTransfer,
	Governance,
	Staking,
	IdentityJudgement,
	CancelProxy,
	Auction,
	Society,
}

impl Default for ProxyType {
	fn default() -> Self {
		Self::Any
	}
}

impl InstanceFilter<RuntimeCall> for ProxyType {
	fn filter(&self, c: &RuntimeCall) -> bool {
		match self {
			ProxyType::Any => true,
			ProxyType::NonTransfer => matches!(
				c,
				RuntimeCall::System(..) |
				RuntimeCall::Babe(..) |
				RuntimeCall::Timestamp(..) |
				RuntimeCall::Indices(pallet_indices::Call::claim {..}) |
				RuntimeCall::Indices(pallet_indices::Call::free {..}) |
				RuntimeCall::Indices(pallet_indices::Call::freeze {..}) |
				// Specifically omitting Indices `transfer`, `force_transfer`
				// Specifically omitting the entire Balances pallet
				RuntimeCall::Authorship(..) |
				RuntimeCall::Staking(..) |
				RuntimeCall::Session(..) |
				RuntimeCall::Grandpa(..) |
				RuntimeCall::ImOnline(..) |
				RuntimeCall::Democracy(..) |
				RuntimeCall::Council(..) |
				RuntimeCall::TechnicalCommittee(..) |
				RuntimeCall::PhragmenElection(..) |
				RuntimeCall::TechnicalMembership(..) |
				RuntimeCall::Treasury(..) |
				RuntimeCall::Bounties(..) |
				RuntimeCall::ChildBounties(..) |
				RuntimeCall::Tips(..) |
				RuntimeCall::Claims(..) |
				RuntimeCall::Utility(..) |
				RuntimeCall::Identity(..) |
				RuntimeCall::Society(..) |
				RuntimeCall::Recovery(pallet_recovery::Call::as_recovered {..}) |
				RuntimeCall::Recovery(pallet_recovery::Call::vouch_recovery {..}) |
				RuntimeCall::Recovery(pallet_recovery::Call::claim_recovery {..}) |
				RuntimeCall::Recovery(pallet_recovery::Call::close_recovery {..}) |
				RuntimeCall::Recovery(pallet_recovery::Call::remove_recovery {..}) |
				RuntimeCall::Recovery(pallet_recovery::Call::cancel_recovered {..}) |
				// Specifically omitting Recovery `create_recovery`, `initiate_recovery`
				RuntimeCall::Vesting(pallet_vesting::Call::vest {..}) |
				RuntimeCall::Vesting(pallet_vesting::Call::vest_other {..}) |
				// Specifically omitting Vesting `vested_transfer`, and `force_vested_transfer`
				RuntimeCall::Scheduler(..) |
				RuntimeCall::Proxy(..) |
				RuntimeCall::Multisig(..) |
				RuntimeCall::Gilt(..) |
				RuntimeCall::Registrar(paras_registrar::Call::register {..}) |
				RuntimeCall::Registrar(paras_registrar::Call::deregister {..}) |
				// Specifically omitting Registrar `swap`
				RuntimeCall::Registrar(paras_registrar::Call::reserve {..}) |
				RuntimeCall::Crowdloan(..) |
				RuntimeCall::Slots(..) |
				RuntimeCall::Auctions(..) | // Specifically omitting the entire XCM Pallet
				RuntimeCall::VoterList(..) |
				RuntimeCall::NominationPools(..)
			),
			ProxyType::Governance =>
				matches!(
					c,
					RuntimeCall::Democracy(..) |
						RuntimeCall::Council(..) | RuntimeCall::TechnicalCommittee(..) |
						RuntimeCall::PhragmenElection(..) |
						RuntimeCall::Treasury(..) |
						RuntimeCall::Bounties(..) |
						RuntimeCall::Tips(..) | RuntimeCall::Utility(..) |
						RuntimeCall::ChildBounties(..)
				),
			ProxyType::Staking => {
				matches!(
					c,
					RuntimeCall::Staking(..) | RuntimeCall::Session(..) | RuntimeCall::Utility(..)
				)
			},
			ProxyType::IdentityJudgement => matches!(
				c,
				RuntimeCall::Identity(pallet_identity::Call::provide_judgement { .. }) |
					RuntimeCall::Utility(..)
			),
			ProxyType::CancelProxy => {
				matches!(c, RuntimeCall::Proxy(pallet_proxy::Call::reject_announcement { .. }))
			},
			ProxyType::Auction => matches!(
				c,
				RuntimeCall::Auctions(..) |
					RuntimeCall::Crowdloan(..) |
					RuntimeCall::Registrar(..) |
					RuntimeCall::Slots(..)
			),
			ProxyType::Society => matches!(c, RuntimeCall::Society(..)),
		}
	}
	fn is_superset(&self, o: &Self) -> bool {
		match (self, o) {
			(x, y) if x == y => true,
			(ProxyType::Any, _) => true,
			(_, ProxyType::Any) => false,
			(ProxyType::NonTransfer, _) => true,
			_ => false,
		}
	}
}

impl pallet_proxy::Config for Runtime {
	type RuntimeEvent = RuntimeEvent;
	type RuntimeCall = RuntimeCall;
	type Currency = Balances;
	type ProxyType = ProxyType;
	type ProxyDepositBase = ProxyDepositBase;
	type ProxyDepositFactor = ProxyDepositFactor;
	type MaxProxies = MaxProxies;
	type WeightInfo = weights::pallet_proxy::WeightInfo<Runtime>;
	type MaxPending = MaxPending;
	type CallHasher = BlakeTwo256;
	type AnnouncementDepositBase = AnnouncementDepositBase;
	type AnnouncementDepositFactor = AnnouncementDepositFactor;
}

impl parachains_origin::Config for Runtime {}

impl parachains_configuration::Config for Runtime {
	type WeightInfo = weights::runtime_parachains_configuration::WeightInfo<Runtime>;
}

impl parachains_shared::Config for Runtime {}

impl parachains_session_info::Config for Runtime {
	type ValidatorSet = Historical;
}

impl parachains_inclusion::Config for Runtime {
	type RuntimeEvent = RuntimeEvent;
	type DisputesHandler = ParasDisputes;
	type RewardValidators = parachains_reward_points::RewardValidatorsWithEraPoints<Runtime>;
}

parameter_types! {
	pub const ParasUnsignedPriority: TransactionPriority = TransactionPriority::max_value();
}

impl parachains_paras::Config for Runtime {
	type RuntimeEvent = RuntimeEvent;
	type WeightInfo = weights::runtime_parachains_paras::WeightInfo<Runtime>;
	type UnsignedPriority = ParasUnsignedPriority;
	type NextSessionRotation = Babe;
}

parameter_types! {
	pub const FirstMessageFactorPercent: u64 = 100;
}

impl parachains_ump::Config for Runtime {
	type RuntimeEvent = RuntimeEvent;
	type UmpSink =
		crate::parachains_ump::XcmSink<xcm_executor::XcmExecutor<xcm_config::XcmConfig>, Runtime>;
	type FirstMessageFactorPercent = FirstMessageFactorPercent;
	type ExecuteOverweightOrigin = EnsureRoot<AccountId>;
	type WeightInfo = weights::runtime_parachains_ump::WeightInfo<Runtime>;
}

impl parachains_dmp::Config for Runtime {}

impl parachains_hrmp::Config for Runtime {
	type RuntimeEvent = RuntimeEvent;
	type Origin = Origin;
	type Currency = Balances;
	type WeightInfo = weights::runtime_parachains_hrmp::WeightInfo<Runtime>;
}

impl parachains_paras_inherent::Config for Runtime {
	type WeightInfo = weights::runtime_parachains_paras_inherent::WeightInfo<Runtime>;
}

impl parachains_scheduler::Config for Runtime {}

impl parachains_initializer::Config for Runtime {
	type Randomness = pallet_babe::RandomnessFromOneEpochAgo<Runtime>;
	type ForceOrigin = EnsureRoot<AccountId>;
	type WeightInfo = weights::runtime_parachains_initializer::WeightInfo<Runtime>;
}

impl parachains_disputes::Config for Runtime {
	type RuntimeEvent = RuntimeEvent;
	type RewardValidators = parachains_reward_points::RewardValidatorsWithEraPoints<Runtime>;
	type PunishValidators = ();
	type WeightInfo = weights::runtime_parachains_disputes::WeightInfo<Runtime>;
}

parameter_types! {
	pub const ParaDeposit: Balance = 40 * UNITS;
}

impl paras_registrar::Config for Runtime {
	type RuntimeEvent = RuntimeEvent;
	type Origin = Origin;
	type Currency = Balances;
	type OnSwap = (Crowdloan, Slots);
	type ParaDeposit = ParaDeposit;
	type DataDepositPerByte = DataDepositPerByte;
	type WeightInfo = weights::runtime_common_paras_registrar::WeightInfo<Runtime>;
}

parameter_types! {
	// 6 weeks
	pub LeasePeriod: BlockNumber = prod_or_fast!(6 * WEEKS, 6 * WEEKS, "KSM_LEASE_PERIOD");
}

impl slots::Config for Runtime {
	type RuntimeEvent = RuntimeEvent;
	type Currency = Balances;
	type Registrar = Registrar;
	type LeasePeriod = LeasePeriod;
	type LeaseOffset = ();
	type ForceOrigin = LeaseAdmin;
	type WeightInfo = weights::runtime_common_slots::WeightInfo<Runtime>;
}

parameter_types! {
	pub const CrowdloanId: PalletId = PalletId(*b"py/cfund");
	pub const OldSubmissionDeposit: Balance = 3 * GRAND; // ~ 10 KSM
	pub const MinContribution: Balance = 3_000 * CENTS; // ~ .1 KSM
	pub const RemoveKeysLimit: u32 = 1000;
	// Allow 32 bytes for an additional memo to a crowdloan.
	pub const MaxMemoLength: u8 = 32;
}

impl crowdloan::Config for Runtime {
	type RuntimeEvent = RuntimeEvent;
	type PalletId = CrowdloanId;
	type SubmissionDeposit = OldSubmissionDeposit;
	type MinContribution = MinContribution;
	type RemoveKeysLimit = RemoveKeysLimit;
	type Registrar = Registrar;
	type Auctioneer = Auctions;
	type MaxMemoLength = MaxMemoLength;
	type WeightInfo = weights::runtime_common_crowdloan::WeightInfo<Runtime>;
}

parameter_types! {
	// The average auction is 7 days long, so this will be 70% for ending period.
	// 5 Days = 72000 Blocks @ 6 sec per block
	pub const EndingPeriod: BlockNumber = 5 * DAYS;
	// ~ 1000 samples per day -> ~ 20 blocks per sample -> 2 minute samples
	pub const SampleLength: BlockNumber = 2 * MINUTES;
}

impl auctions::Config for Runtime {
	type RuntimeEvent = RuntimeEvent;
	type Leaser = Slots;
	type Registrar = Registrar;
	type EndingPeriod = EndingPeriod;
	type SampleLength = SampleLength;
	type Randomness = pallet_babe::RandomnessFromOneEpochAgo<Runtime>;
	type InitiateOrigin = AuctionAdmin;
	type WeightInfo = weights::runtime_common_auctions::WeightInfo<Runtime>;
}

parameter_types! {
	pub IgnoredIssuance: Balance = Treasury::pot();
	pub const QueueCount: u32 = 300;
	pub const MaxQueueLen: u32 = 1000;
	pub const FifoQueueLen: u32 = 250;
	pub const GiltPeriod: BlockNumber = 30 * DAYS;
	pub const MinFreeze: Balance = 10_000 * CENTS;
	pub const IntakePeriod: BlockNumber = 5 * MINUTES;
	pub const MaxIntakeBids: u32 = 100;
}

impl pallet_gilt::Config for Runtime {
	type RuntimeEvent = RuntimeEvent;
	type Currency = Balances;
	type CurrencyBalance = Balance;
	type AdminOrigin = EnsureRoot<AccountId>;
	type Deficit = (); // Mint
	type Surplus = (); // Burn
	type IgnoredIssuance = IgnoredIssuance;
	type QueueCount = QueueCount;
	type MaxQueueLen = MaxQueueLen;
	type FifoQueueLen = FifoQueueLen;
	type Period = GiltPeriod;
	type MinFreeze = MinFreeze;
	type IntakePeriod = IntakePeriod;
	type MaxIntakeBids = MaxIntakeBids;
	type WeightInfo = weights::pallet_gilt::WeightInfo<Runtime>;
}

parameter_types! {
	pub const PoolsPalletId: PalletId = PalletId(*b"py/nopls");
	pub const MaxPointsToBalance: u8 = 10;
}

impl pallet_nomination_pools::Config for Runtime {
	type RuntimeEvent = RuntimeEvent;
	type WeightInfo = weights::pallet_nomination_pools::WeightInfo<Self>;
	type Currency = Balances;
	type CurrencyBalance = Balance;
	type RewardCounter = FixedU128;
	type BalanceToU256 = BalanceToU256;
	type U256ToBalance = U256ToBalance;
	type StakingInterface = Staking;
	type PostUnbondingPoolsWindow = ConstU32<4>;
	type MaxMetadataLen = ConstU32<256>;
	// we use the same number of allowed unlocking chunks as with staking.
	type MaxUnbonding = <Self as pallet_staking::Config>::MaxUnlockingChunks;
	type PalletId = PoolsPalletId;
	type MaxPointsToBalance = MaxPointsToBalance;
}

construct_runtime! {
	pub enum Runtime where
		Block = Block,
		NodeBlock = primitives::v2::Block,
		UncheckedExtrinsic = UncheckedExtrinsic
	{
		// Basic stuff; balances is uncallable initially.
		System: frame_system::{Pallet, Call, Storage, Config, Event<T>} = 0,

		// Babe must be before session.
		Babe: pallet_babe::{Pallet, Call, Storage, Config, ValidateUnsigned} = 1,

		Timestamp: pallet_timestamp::{Pallet, Call, Storage, Inherent} = 2,
		Indices: pallet_indices::{Pallet, Call, Storage, Config<T>, Event<T>} = 3,
		Balances: pallet_balances::{Pallet, Call, Storage, Config<T>, Event<T>} = 4,
		TransactionPayment: pallet_transaction_payment::{Pallet, Storage, Event<T>} = 33,

		// Consensus support.
		// Authorship must be before session in order to note author in the correct session and era
		// for im-online and staking.
		Authorship: pallet_authorship::{Pallet, Call, Storage} = 5,
		Staking: pallet_staking::{Pallet, Call, Storage, Config<T>, Event<T>} = 6,
		Offences: pallet_offences::{Pallet, Storage, Event} = 7,
		Historical: session_historical::{Pallet} = 34,
		Session: pallet_session::{Pallet, Call, Storage, Event, Config<T>} = 8,
		Grandpa: pallet_grandpa::{Pallet, Call, Storage, Config, Event, ValidateUnsigned} = 10,
		ImOnline: pallet_im_online::{Pallet, Call, Storage, Event<T>, ValidateUnsigned, Config<T>} = 11,
		AuthorityDiscovery: pallet_authority_discovery::{Pallet, Config} = 12,

		// Governance stuff.
		Democracy: pallet_democracy::{Pallet, Call, Storage, Config<T>, Event<T>} = 13,
		Council: pallet_collective::<Instance1>::{Pallet, Call, Storage, Origin<T>, Event<T>, Config<T>} = 14,
		TechnicalCommittee: pallet_collective::<Instance2>::{Pallet, Call, Storage, Origin<T>, Event<T>, Config<T>} = 15,
		PhragmenElection: pallet_elections_phragmen::{Pallet, Call, Storage, Event<T>, Config<T>} = 16,
		TechnicalMembership: pallet_membership::<Instance1>::{Pallet, Call, Storage, Event<T>, Config<T>} = 17,
		Treasury: pallet_treasury::{Pallet, Call, Storage, Config, Event<T>} = 18,

<<<<<<< HEAD
		ConvictionVoting: pallet_conviction_voting::{Pallet, Call, Storage, Event<T>} = 20,
		Referenda: pallet_referenda::{Pallet, Call, Storage, Event<T>} = 21,
//		pub type FellowshipCollectiveInstance = pallet_ranked_collective::Instance1;
		FellowshipCollective: pallet_ranked_collective::<Instance1>::{
			Pallet, Call, Storage, Event<T>
		} = 22,
//		pub type FellowshipReferendaInstance = pallet_referenda::Instance2;
		FellowshipReferenda: pallet_referenda::<Instance2>::{
			Pallet, Call, Storage, Event<T>
		} = 23,
		Origins: pallet_custom_origins::{Origin} = 43,
		Whitelist: pallet_whitelist::{Pallet, Call, Storage, Event<T>} = 42,

=======
>>>>>>> 28acc786
		// Claims. Usable initially.
		Claims: claims::{Pallet, Call, Storage, Event<T>, Config<T>, ValidateUnsigned} = 19,

		// Utility module.
		Utility: pallet_utility::{Pallet, Call, Event} = 24,

		// Less simple identity module.
		Identity: pallet_identity::{Pallet, Call, Storage, Event<T>} = 25,

		// Society module.
		Society: pallet_society::{Pallet, Call, Storage, Event<T>} = 26,

		// Social recovery module.
		Recovery: pallet_recovery::{Pallet, Call, Storage, Event<T>} = 27,

		// Vesting. Usable initially, but removed once all vesting is finished.
		Vesting: pallet_vesting::{Pallet, Call, Storage, Event<T>, Config<T>} = 28,

		// System scheduler.
		Scheduler: pallet_scheduler::{Pallet, Call, Storage, Event<T>} = 29,

		// Proxy module. Late addition.
		Proxy: pallet_proxy::{Pallet, Call, Storage, Event<T>} = 30,

		// Multisig module. Late addition.
		Multisig: pallet_multisig::{Pallet, Call, Storage, Event<T>} = 31,

		// Preimage registrar.
		Preimage: pallet_preimage::{Pallet, Call, Storage, Event<T>} = 32,

		// Bounties modules.
		Bounties: pallet_bounties::{Pallet, Call, Storage, Event<T>} = 35,
		ChildBounties: pallet_child_bounties = 40,

		// Tips module.
		Tips: pallet_tips::{Pallet, Call, Storage, Event<T>} = 36,

		// Election pallet. Only works with staking, but placed here to maintain indices.
		ElectionProviderMultiPhase: pallet_election_provider_multi_phase::{Pallet, Call, Storage, Event<T>, ValidateUnsigned} = 37,

		// Gilts pallet.
		Gilt: pallet_gilt::{Pallet, Call, Storage, Event<T>, Config} = 38,

		// Provides a semi-sorted list of nominators for staking.
		VoterList: pallet_bags_list::{Pallet, Call, Storage, Event<T>} = 39,

		// nomination pools: extension to staking.
		NominationPools: pallet_nomination_pools::{Pallet, Call, Storage, Event<T>, Config<T>} = 41,

		// Parachains pallets. Start indices at 50 to leave room.
		ParachainsOrigin: parachains_origin::{Pallet, Origin} = 50,
		Configuration: parachains_configuration::{Pallet, Call, Storage, Config<T>} = 51,
		ParasShared: parachains_shared::{Pallet, Call, Storage} = 52,
		ParaInclusion: parachains_inclusion::{Pallet, Call, Storage, Event<T>} = 53,
		ParaInherent: parachains_paras_inherent::{Pallet, Call, Storage, Inherent} = 54,
		ParaScheduler: parachains_scheduler::{Pallet, Storage} = 55,
		Paras: parachains_paras::{Pallet, Call, Storage, Event, Config} = 56,
		Initializer: parachains_initializer::{Pallet, Call, Storage} = 57,
		Dmp: parachains_dmp::{Pallet, Call, Storage} = 58,
		Ump: parachains_ump::{Pallet, Call, Storage, Event} = 59,
		Hrmp: parachains_hrmp::{Pallet, Call, Storage, Event<T>, Config} = 60,
		ParaSessionInfo: parachains_session_info::{Pallet, Storage} = 61,
		ParasDisputes: parachains_disputes::{Pallet, Call, Storage, Event<T>} = 62,

		// Parachain Onboarding Pallets. Start indices at 70 to leave room.
		Registrar: paras_registrar::{Pallet, Call, Storage, Event<T>} = 70,
		Slots: slots::{Pallet, Call, Storage, Event<T>} = 71,
		Auctions: auctions::{Pallet, Call, Storage, Event<T>} = 72,
		Crowdloan: crowdloan::{Pallet, Call, Storage, Event<T>} = 73,

		// Pallet for sending XCM.
		XcmPallet: pallet_xcm::{Pallet, Call, Storage, Event<T>, Origin, Config} = 99,
	}
}

/// The address format for describing accounts.
pub type Address = sp_runtime::MultiAddress<AccountId, ()>;
/// Block header type as expected by this runtime.
pub type Header = generic::Header<BlockNumber, BlakeTwo256>;
/// Block type as expected by this runtime.
pub type Block = generic::Block<Header, UncheckedExtrinsic>;
/// A Block signed with a Justification
pub type SignedBlock = generic::SignedBlock<Block>;
/// `BlockId` type as expected by this runtime.
pub type BlockId = generic::BlockId<Block>;
/// The `SignedExtension` to the basic transaction logic.
pub type SignedExtra = (
	frame_system::CheckNonZeroSender<Runtime>,
	frame_system::CheckSpecVersion<Runtime>,
	frame_system::CheckTxVersion<Runtime>,
	frame_system::CheckGenesis<Runtime>,
	frame_system::CheckMortality<Runtime>,
	frame_system::CheckNonce<Runtime>,
	frame_system::CheckWeight<Runtime>,
	pallet_transaction_payment::ChargeTransactionPayment<Runtime>,
);
/// Unchecked extrinsic type as expected by this runtime.
pub type UncheckedExtrinsic =
	generic::UncheckedExtrinsic<Address, RuntimeCall, Signature, SignedExtra>;
/// Executive: handles dispatch to the various modules.
pub type Executive = frame_executive::Executive<
	Runtime,
	Block,
	frame_system::ChainContext<Runtime>,
	Runtime,
	AllPalletsWithSystem,
	pallet_nomination_pools::migration::v3::MigrateToV3<Runtime>,
>;
/// The payload being signed in the transactions.
pub type SignedPayload = generic::SignedPayload<RuntimeCall, SignedExtra>;

#[cfg(feature = "runtime-benchmarks")]
#[macro_use]
extern crate frame_benchmarking;

#[cfg(feature = "runtime-benchmarks")]
mod benches {
	define_benchmarks!(
		// Polkadot
		// NOTE: Make sure to prefix these with `runtime_common::` so
		// the that path resolves correctly in the generated file.
		[runtime_common::auctions, Auctions]
		[runtime_common::crowdloan, Crowdloan]
		[runtime_common::claims, Claims]
		[runtime_common::slots, Slots]
		[runtime_common::paras_registrar, Registrar]
		[runtime_parachains::configuration, Configuration]
		[runtime_parachains::hrmp, Hrmp]
		[runtime_parachains::disputes, ParasDisputes]
		[runtime_parachains::initializer, Initializer]
		[runtime_parachains::paras_inherent, ParaInherent]
		[runtime_parachains::paras, Paras]
		[runtime_parachains::ump, Ump]
		// Substrate
		[pallet_balances, Balances]
		[pallet_bags_list, VoterList]
		[frame_benchmarking::baseline, Baseline::<Runtime>]
		[pallet_bounties, Bounties]
		[pallet_child_bounties, ChildBounties]
		[pallet_collective, Council]
		[pallet_collective, TechnicalCommittee]
		[pallet_conviction_voting, ConvictionVoting]
		[pallet_democracy, Democracy]
		[pallet_elections_phragmen, PhragmenElection]
		[pallet_election_provider_multi_phase, ElectionProviderMultiPhase]
		[frame_election_provider_support, ElectionProviderBench::<Runtime>]
		[pallet_gilt, Gilt]
		[pallet_identity, Identity]
		[pallet_im_online, ImOnline]
		[pallet_indices, Indices]
		[pallet_membership, TechnicalMembership]
		[pallet_multisig, Multisig]
		[pallet_nomination_pools, NominationPoolsBench::<Runtime>]
		[pallet_offences, OffencesBench::<Runtime>]
		[pallet_preimage, Preimage]
		[pallet_proxy, Proxy]
		[pallet_ranked_collective, FellowshipCollective]
		[pallet_recovery, Recovery]
		[pallet_referenda, Referenda]
		[pallet_referenda, FellowshipReferenda]
		[pallet_scheduler, Scheduler]
		[pallet_session, SessionBench::<Runtime>]
		[pallet_staking, Staking]
		[frame_system, SystemBench::<Runtime>]
		[pallet_timestamp, Timestamp]
		[pallet_tips, Tips]
		[pallet_treasury, Treasury]
		[pallet_utility, Utility]
		[pallet_vesting, Vesting]
		[pallet_whitelist, Whitelist]
		// XCM
		[pallet_xcm_benchmarks::fungible, pallet_xcm_benchmarks::fungible::Pallet::<Runtime>]
		[pallet_xcm_benchmarks::generic, pallet_xcm_benchmarks::generic::Pallet::<Runtime>]
	);
}

#[cfg(not(feature = "disable-runtime-api"))]
sp_api::impl_runtime_apis! {
	impl sp_api::Core<Block> for Runtime {
		fn version() -> RuntimeVersion {
			VERSION
		}

		fn execute_block(block: Block) {
			Executive::execute_block(block);
		}

		fn initialize_block(header: &<Block as BlockT>::Header) {
			Executive::initialize_block(header)
		}
	}

	impl sp_api::Metadata<Block> for Runtime {
		fn metadata() -> OpaqueMetadata {
			OpaqueMetadata::new(Runtime::metadata().into())
		}
	}

	impl block_builder_api::BlockBuilder<Block> for Runtime {
		fn apply_extrinsic(extrinsic: <Block as BlockT>::Extrinsic) -> ApplyExtrinsicResult {
			Executive::apply_extrinsic(extrinsic)
		}

		fn finalize_block() -> <Block as BlockT>::Header {
			Executive::finalize_block()
		}

		fn inherent_extrinsics(data: inherents::InherentData) -> Vec<<Block as BlockT>::Extrinsic> {
			data.create_extrinsics()
		}

		fn check_inherents(
			block: Block,
			data: inherents::InherentData,
		) -> inherents::CheckInherentsResult {
			data.check_extrinsics(&block)
		}
	}

	impl tx_pool_api::runtime_api::TaggedTransactionQueue<Block> for Runtime {
		fn validate_transaction(
			source: TransactionSource,
			tx: <Block as BlockT>::Extrinsic,
			block_hash: <Block as BlockT>::Hash,
		) -> TransactionValidity {
			Executive::validate_transaction(source, tx, block_hash)
		}
	}

	impl offchain_primitives::OffchainWorkerApi<Block> for Runtime {
		fn offchain_worker(header: &<Block as BlockT>::Header) {
			Executive::offchain_worker(header)
		}
	}

	impl primitives::runtime_api::ParachainHost<Block, Hash, BlockNumber> for Runtime {
		fn validators() -> Vec<ValidatorId> {
			parachains_runtime_api_impl::validators::<Runtime>()
		}

		fn validator_groups() -> (Vec<Vec<ValidatorIndex>>, GroupRotationInfo<BlockNumber>) {
			parachains_runtime_api_impl::validator_groups::<Runtime>()
		}

		fn availability_cores() -> Vec<CoreState<Hash, BlockNumber>> {
			parachains_runtime_api_impl::availability_cores::<Runtime>()
		}

		fn persisted_validation_data(para_id: ParaId, assumption: OccupiedCoreAssumption)
			-> Option<PersistedValidationData<Hash, BlockNumber>> {
			parachains_runtime_api_impl::persisted_validation_data::<Runtime>(para_id, assumption)
		}

		fn assumed_validation_data(
			para_id: ParaId,
			expected_persisted_validation_data_hash: Hash,
		) -> Option<(PersistedValidationData<Hash, BlockNumber>, ValidationCodeHash)> {
			parachains_runtime_api_impl::assumed_validation_data::<Runtime>(
				para_id,
				expected_persisted_validation_data_hash,
			)
		}

		fn check_validation_outputs(
			para_id: ParaId,
			outputs: primitives::v2::CandidateCommitments,
		) -> bool {
			parachains_runtime_api_impl::check_validation_outputs::<Runtime>(para_id, outputs)
		}

		fn session_index_for_child() -> SessionIndex {
			parachains_runtime_api_impl::session_index_for_child::<Runtime>()
		}

		fn validation_code(para_id: ParaId, assumption: OccupiedCoreAssumption)
			-> Option<ValidationCode> {
			parachains_runtime_api_impl::validation_code::<Runtime>(para_id, assumption)
		}

		fn candidate_pending_availability(para_id: ParaId) -> Option<CommittedCandidateReceipt<Hash>> {
			parachains_runtime_api_impl::candidate_pending_availability::<Runtime>(para_id)
		}

		fn candidate_events() -> Vec<CandidateEvent<Hash>> {
			parachains_runtime_api_impl::candidate_events::<Runtime, _>(|ev| {
				match ev {
					RuntimeEvent::ParaInclusion(ev) => {
						Some(ev)
					}
					_ => None,
				}
			})
		}

		fn session_info(index: SessionIndex) -> Option<SessionInfo> {
			parachains_runtime_api_impl::session_info::<Runtime>(index)
		}

		fn dmq_contents(recipient: ParaId) -> Vec<InboundDownwardMessage<BlockNumber>> {
			parachains_runtime_api_impl::dmq_contents::<Runtime>(recipient)
		}

		fn inbound_hrmp_channels_contents(
			recipient: ParaId
		) -> BTreeMap<ParaId, Vec<InboundHrmpMessage<BlockNumber>>> {
			parachains_runtime_api_impl::inbound_hrmp_channels_contents::<Runtime>(recipient)
		}

		fn validation_code_by_hash(hash: ValidationCodeHash) -> Option<ValidationCode> {
			parachains_runtime_api_impl::validation_code_by_hash::<Runtime>(hash)
		}

		fn on_chain_votes() -> Option<ScrapedOnChainVotes<Hash>> {
			parachains_runtime_api_impl::on_chain_votes::<Runtime>()
		}

		fn submit_pvf_check_statement(
			stmt: primitives::v2::PvfCheckStatement,
			signature: primitives::v2::ValidatorSignature,
		) {
			parachains_runtime_api_impl::submit_pvf_check_statement::<Runtime>(stmt, signature)
		}

		fn pvfs_require_precheck() -> Vec<ValidationCodeHash> {
			parachains_runtime_api_impl::pvfs_require_precheck::<Runtime>()
		}

		fn validation_code_hash(para_id: ParaId, assumption: OccupiedCoreAssumption)
			-> Option<ValidationCodeHash>
		{
			parachains_runtime_api_impl::validation_code_hash::<Runtime>(para_id, assumption)
		}

		fn staging_get_disputes() -> Vec<(SessionIndex, CandidateHash, DisputeState<BlockNumber>)> {
			unimplemented!()
		}
	}

	impl beefy_primitives::BeefyApi<Block> for Runtime {
		fn validator_set() -> Option<beefy_primitives::ValidatorSet<BeefyId>> {
			// dummy implementation due to lack of BEEFY pallet.
			None
		}
	}

	impl mmr::MmrApi<Block, Hash> for Runtime {
		fn generate_proof(_leaf_index: u64)
			-> Result<(mmr::EncodableOpaqueLeaf, mmr::Proof<Hash>), mmr::Error>
		{
			Err(mmr::Error::PalletNotIncluded)
		}

		fn verify_proof(_leaf: mmr::EncodableOpaqueLeaf, _proof: mmr::Proof<Hash>)
			-> Result<(), mmr::Error>
		{
			Err(mmr::Error::PalletNotIncluded)
		}

		fn verify_proof_stateless(
			_root: Hash,
			_leaf: mmr::EncodableOpaqueLeaf,
			_proof: mmr::Proof<Hash>
		) -> Result<(), mmr::Error> {
			Err(mmr::Error::PalletNotIncluded)
		}

		fn mmr_root() -> Result<Hash, mmr::Error> {
			Err(mmr::Error::PalletNotIncluded)
		}

		fn generate_batch_proof(_leaf_indices: Vec<u64>)
			-> Result<(Vec<mmr::EncodableOpaqueLeaf>, mmr::BatchProof<Hash>), mmr::Error>
		{
			Err(mmr::Error::PalletNotIncluded)
		}

		fn verify_batch_proof(_leaves: Vec<mmr::EncodableOpaqueLeaf>, _proof: mmr::BatchProof<Hash>)
			-> Result<(), mmr::Error>
		{
			Err(mmr::Error::PalletNotIncluded)
		}

		fn verify_batch_proof_stateless(
			_root: Hash,
			_leaves: Vec<mmr::EncodableOpaqueLeaf>,
			_proof: mmr::BatchProof<Hash>
		) -> Result<(), mmr::Error> {
			Err(mmr::Error::PalletNotIncluded)
		}
	}

	impl fg_primitives::GrandpaApi<Block> for Runtime {
		fn grandpa_authorities() -> Vec<(GrandpaId, u64)> {
			Grandpa::grandpa_authorities()
		}

		fn current_set_id() -> fg_primitives::SetId {
			Grandpa::current_set_id()
		}

		fn submit_report_equivocation_unsigned_extrinsic(
			equivocation_proof: fg_primitives::EquivocationProof<
				<Block as BlockT>::Hash,
				sp_runtime::traits::NumberFor<Block>,
			>,
			key_owner_proof: fg_primitives::OpaqueKeyOwnershipProof,
		) -> Option<()> {
			let key_owner_proof = key_owner_proof.decode()?;

			Grandpa::submit_unsigned_equivocation_report(
				equivocation_proof,
				key_owner_proof,
			)
		}

		fn generate_key_ownership_proof(
			_set_id: fg_primitives::SetId,
			authority_id: fg_primitives::AuthorityId,
		) -> Option<fg_primitives::OpaqueKeyOwnershipProof> {
			use parity_scale_codec::Encode;

			Historical::prove((fg_primitives::KEY_TYPE, authority_id))
				.map(|p| p.encode())
				.map(fg_primitives::OpaqueKeyOwnershipProof::new)
		}
	}

	impl babe_primitives::BabeApi<Block> for Runtime {
		fn configuration() -> babe_primitives::BabeConfiguration {
			let epoch_config = Babe::epoch_config().unwrap_or(BABE_GENESIS_EPOCH_CONFIG);
			babe_primitives::BabeConfiguration {
				slot_duration: Babe::slot_duration(),
				epoch_length: EpochDuration::get(),
				c: epoch_config.c,
				authorities: Babe::authorities().to_vec(),
				randomness: Babe::randomness(),
				allowed_slots: epoch_config.allowed_slots,
			}
		}

		fn current_epoch_start() -> babe_primitives::Slot {
			Babe::current_epoch_start()
		}

		fn current_epoch() -> babe_primitives::Epoch {
			Babe::current_epoch()
		}

		fn next_epoch() -> babe_primitives::Epoch {
			Babe::next_epoch()
		}

		fn generate_key_ownership_proof(
			_slot: babe_primitives::Slot,
			authority_id: babe_primitives::AuthorityId,
		) -> Option<babe_primitives::OpaqueKeyOwnershipProof> {
			use parity_scale_codec::Encode;

			Historical::prove((babe_primitives::KEY_TYPE, authority_id))
				.map(|p| p.encode())
				.map(babe_primitives::OpaqueKeyOwnershipProof::new)
		}

		fn submit_report_equivocation_unsigned_extrinsic(
			equivocation_proof: babe_primitives::EquivocationProof<<Block as BlockT>::Header>,
			key_owner_proof: babe_primitives::OpaqueKeyOwnershipProof,
		) -> Option<()> {
			let key_owner_proof = key_owner_proof.decode()?;

			Babe::submit_unsigned_equivocation_report(
				equivocation_proof,
				key_owner_proof,
			)
		}
	}

	impl authority_discovery_primitives::AuthorityDiscoveryApi<Block> for Runtime {
		fn authorities() -> Vec<AuthorityDiscoveryId> {
			parachains_runtime_api_impl::relevant_authority_ids::<Runtime>()
		}
	}

	impl sp_session::SessionKeys<Block> for Runtime {
		fn generate_session_keys(seed: Option<Vec<u8>>) -> Vec<u8> {
			SessionKeys::generate(seed)
		}

		fn decode_session_keys(
			encoded: Vec<u8>,
		) -> Option<Vec<(Vec<u8>, sp_core::crypto::KeyTypeId)>> {
			SessionKeys::decode_into_raw_public_keys(&encoded)
		}
	}

	impl frame_system_rpc_runtime_api::AccountNonceApi<Block, AccountId, Nonce> for Runtime {
		fn account_nonce(account: AccountId) -> Nonce {
			System::account_nonce(account)
		}
	}

	impl pallet_transaction_payment_rpc_runtime_api::TransactionPaymentApi<
		Block,
		Balance,
	> for Runtime {
		fn query_info(uxt: <Block as BlockT>::Extrinsic, len: u32) -> RuntimeDispatchInfo<Balance> {
			TransactionPayment::query_info(uxt, len)
		}
		fn query_fee_details(uxt: <Block as BlockT>::Extrinsic, len: u32) -> FeeDetails<Balance> {
			TransactionPayment::query_fee_details(uxt, len)
		}
	}

	impl pallet_transaction_payment_rpc_runtime_api::TransactionPaymentCallApi<Block, Balance, RuntimeCall>
		for Runtime
	{
		fn query_call_info(call: RuntimeCall, len: u32) -> RuntimeDispatchInfo<Balance> {
			TransactionPayment::query_call_info(call, len)
		}
		fn query_call_fee_details(call: RuntimeCall, len: u32) -> FeeDetails<Balance> {
			TransactionPayment::query_call_fee_details(call, len)
		}
	}

	impl pallet_nomination_pools_runtime_api::NominationPoolsApi<
		Block,
		AccountId,
		Balance,
	> for Runtime {
		fn pending_rewards(member: AccountId) -> Balance {
			NominationPools::pending_rewards(member).unwrap_or_default()
		}
	}

	#[cfg(feature = "try-runtime")]
	impl frame_try_runtime::TryRuntime<Block> for Runtime {
		fn on_runtime_upgrade() -> (Weight, Weight) {
			log::info!("try-runtime::on_runtime_upgrade kusama.");
			let weight = Executive::try_runtime_upgrade().unwrap();
			(weight, BlockWeights::get().max_block)
		}

		fn execute_block(block: Block, state_root_check: bool, select: frame_try_runtime::TryStateSelect) -> Weight {
			log::info!(
				target: "runtime::kusama", "try-runtime: executing block #{} ({:?}) / root checks: {:?} / sanity-checks: {:?}",
				block.header.number,
				block.header.hash(),
				state_root_check,
				select,
			);
			Executive::try_execute_block(block, state_root_check, select).expect("try_execute_block failed")
		}
	}

	#[cfg(feature = "runtime-benchmarks")]
	impl frame_benchmarking::Benchmark<Block> for Runtime {
		fn benchmark_metadata(extra: bool) -> (
			Vec<frame_benchmarking::BenchmarkList>,
			Vec<frame_support::traits::StorageInfo>,
		) {
			use frame_benchmarking::{Benchmarking, BenchmarkList};
			use frame_support::traits::StorageInfoTrait;

			use pallet_session_benchmarking::Pallet as SessionBench;
			use pallet_offences_benchmarking::Pallet as OffencesBench;
			use pallet_election_provider_support_benchmarking::Pallet as ElectionProviderBench;
			use frame_system_benchmarking::Pallet as SystemBench;
			use pallet_nomination_pools_benchmarking::Pallet as NominationPoolsBench;
			use frame_benchmarking::baseline::Pallet as Baseline;

			let mut list = Vec::<BenchmarkList>::new();
			list_benchmarks!(list, extra);

			let storage_info = AllPalletsWithSystem::storage_info();
			return (list, storage_info)
		}

		fn dispatch_benchmark(
			config: frame_benchmarking::BenchmarkConfig
		) -> Result<
			Vec<frame_benchmarking::BenchmarkBatch>,
			sp_runtime::RuntimeString,
		> {
			use frame_benchmarking::{Benchmarking, BenchmarkBatch, TrackedStorageKey, BenchmarkError};
			// Trying to add benchmarks directly to some pallets caused cyclic dependency issues.
			// To get around that, we separated the benchmarks into its own crate.
			use pallet_session_benchmarking::Pallet as SessionBench;
			use pallet_offences_benchmarking::Pallet as OffencesBench;
			use pallet_election_provider_support_benchmarking::Pallet as ElectionProviderBench;
			use frame_system_benchmarking::Pallet as SystemBench;
			use pallet_nomination_pools_benchmarking::Pallet as NominationPoolsBench;
			use frame_benchmarking::baseline::Pallet as Baseline;
			use xcm::latest::prelude::*;
			use xcm_config::{CheckAccount, KsmLocation, SovereignAccountOf, Statemine, XcmConfig};

			impl pallet_session_benchmarking::Config for Runtime {}
			impl pallet_offences_benchmarking::Config for Runtime {}
			impl pallet_election_provider_support_benchmarking::Config for Runtime {}
			impl frame_system_benchmarking::Config for Runtime {}
			impl frame_benchmarking::baseline::Config for Runtime {}
			impl pallet_nomination_pools_benchmarking::Config for Runtime {}

			impl pallet_xcm_benchmarks::Config for Runtime {
				type XcmConfig = XcmConfig;
				type AccountIdConverter = SovereignAccountOf;
				fn valid_destination() -> Result<MultiLocation, BenchmarkError> {
					Ok(Statemine::get())
				}
				fn worst_case_holding() -> MultiAssets {
					// Kusama only knows about KSM.
					vec![MultiAsset{
						id: Concrete(KsmLocation::get()),
						fun: Fungible(1_000_000 * UNITS),
					}].into()
				}
			}

			parameter_types! {
				pub const TrustedTeleporter: Option<(MultiLocation, MultiAsset)> = Some((
					Statemine::get(),
					MultiAsset { fun: Fungible(1 * UNITS), id: Concrete(KsmLocation::get()) },
				));
				pub const TrustedReserve: Option<(MultiLocation, MultiAsset)> = Some((
					Statemine::get(),
					MultiAsset { fun: Fungible(1 * UNITS), id: Concrete(KsmLocation::get()) },
				));
			}

			impl pallet_xcm_benchmarks::fungible::Config for Runtime {
				type TransactAsset = Balances;

				type CheckedAccount = CheckAccount;
				type TrustedTeleporter = TrustedTeleporter;
				type TrustedReserve = TrustedReserve;

				fn get_multi_asset() -> MultiAsset {
					MultiAsset {
						id: Concrete(KsmLocation::get()),
						fun: Fungible(1 * UNITS),
					}
				}
			}

			impl pallet_xcm_benchmarks::generic::Config for Runtime {
				type RuntimeCall = RuntimeCall;

				fn worst_case_response() -> (u64, Response) {
					(0u64, Response::Version(Default::default()))
				}

				fn transact_origin() -> Result<MultiLocation, BenchmarkError> {
					Ok(Statemine::get())
				}

				fn subscribe_origin() -> Result<MultiLocation, BenchmarkError> {
					Ok(Statemine::get())
				}

				fn claimable_asset() -> Result<(MultiLocation, MultiLocation, MultiAssets), BenchmarkError> {
					let origin = Statemine::get();
					let assets: MultiAssets = (Concrete(KsmLocation::get()), 1_000 * UNITS).into();
					let ticket = MultiLocation { parents: 0, interior: Here };
					Ok((origin, ticket, assets))
				}
			}

			let whitelist: Vec<TrackedStorageKey> = vec![
				// Block Number
				hex_literal::hex!("26aa394eea5630e07c48ae0c9558cef702a5c1b19ab7a04f536c519aca4983ac").to_vec().into(),
				// Total Issuance
				hex_literal::hex!("c2261276cc9d1f8598ea4b6a74b15c2f57c875e4cff74148e4628f264b974c80").to_vec().into(),
				// Execution Phase
				hex_literal::hex!("26aa394eea5630e07c48ae0c9558cef7ff553b5a9862a516939d82b3d3d8661a").to_vec().into(),
				// Event Count
				hex_literal::hex!("26aa394eea5630e07c48ae0c9558cef70a98fdbe9ce6c55837576c60c7af3850").to_vec().into(),
				// System Events
				hex_literal::hex!("26aa394eea5630e07c48ae0c9558cef780d41e5e16056765bc8461851072c9d7").to_vec().into(),
				// Treasury Account
				hex_literal::hex!("26aa394eea5630e07c48ae0c9558cef7b99d880ec681799c0cf30e8886371da95ecffd7b6c0f78751baa9d281e0bfa3a6d6f646c70792f74727372790000000000000000000000000000000000000000").to_vec().into(),
				// Configuration ActiveConfig
				hex_literal::hex!("06de3d8a54d27e44a9d5ce189618f22db4b49d95320d9021994c850f25b8e385").to_vec().into(),
				// The transactional storage limit.
				hex_literal::hex!("3a7472616e73616374696f6e5f6c6576656c3a").to_vec().into(),
			];

			let mut batches = Vec::<BenchmarkBatch>::new();
			let params = (&config, &whitelist);

			add_benchmarks!(params, batches);

			Ok(batches)
		}
	}
}

#[cfg(test)]
mod tests_fess {
	use super::*;
	use sp_runtime::assert_eq_error_rate;

	#[test]
	fn signed_deposit_is_sensible() {
		// ensure this number does not change, or that it is checked after each change.
		// a 1 MB solution should need around 0.16 KSM deposit
		let deposit = SignedDepositBase::get() + (SignedDepositByte::get() * 1024 * 1024);
		assert_eq_error_rate!(deposit, UNITS * 16 / 100, UNITS / 100);
	}
}

#[cfg(test)]
mod multiplier_tests {
	use super::*;
	use frame_support::{dispatch::GetDispatchInfo, traits::OnFinalize};
	use runtime_common::{MinimumMultiplier, TargetBlockFullness};
	use separator::Separatable;
	use sp_runtime::traits::Convert;

	fn run_with_system_weight<F>(w: Weight, mut assertions: F)
	where
		F: FnMut() -> (),
	{
		let mut t: sp_io::TestExternalities = frame_system::GenesisConfig::default()
			.build_storage::<Runtime>()
			.unwrap()
			.into();
		t.execute_with(|| {
			System::set_block_consumed_resources(w, 0);
			assertions()
		});
	}

	#[test]
	fn multiplier_can_grow_from_zero() {
		let minimum_multiplier = MinimumMultiplier::get();
		let target = TargetBlockFullness::get() *
			BlockWeights::get().get(DispatchClass::Normal).max_total.unwrap();
		// if the min is too small, then this will not change, and we are doomed forever.
		// the weight is 1/100th bigger than target.
		run_with_system_weight(target * 101 / 100, || {
			let next = SlowAdjustingFeeUpdate::<Runtime>::convert(minimum_multiplier);
			assert!(next > minimum_multiplier, "{:?} !>= {:?}", next, minimum_multiplier);
		})
	}

	#[test]
	#[ignore]
	fn multiplier_growth_simulator() {
		// assume the multiplier is initially set to its minimum. We update it with values twice the
		//target (target is 25%, thus 50%) and we see at which point it reaches 1.
		let mut multiplier = MinimumMultiplier::get();
		let block_weight = BlockWeights::get().get(DispatchClass::Normal).max_total.unwrap();
		let mut blocks = 0;
		let mut fees_paid = 0;

		let call = frame_system::Call::<Runtime>::fill_block {
			ratio: Perbill::from_rational(
				block_weight.ref_time(),
				BlockWeights::get().get(DispatchClass::Normal).max_total.unwrap().ref_time(),
			),
		};
		println!("calling {:?}", call);
		let info = call.get_dispatch_info();
		// convert to outer call.
		let call = RuntimeCall::System(call);
		let len = call.using_encoded(|e| e.len()) as u32;

		let mut t: sp_io::TestExternalities = frame_system::GenesisConfig::default()
			.build_storage::<Runtime>()
			.unwrap()
			.into();
		// set the minimum
		t.execute_with(|| {
			pallet_transaction_payment::NextFeeMultiplier::<Runtime>::set(MinimumMultiplier::get());
		});

		while multiplier <= Multiplier::from_u32(1) {
			t.execute_with(|| {
				// imagine this tx was called.
				let fee = TransactionPayment::compute_fee(len, &info, 0);
				fees_paid += fee;

				// this will update the multiplier.
				System::set_block_consumed_resources(block_weight, 0);
				TransactionPayment::on_finalize(1);
				let next = TransactionPayment::next_fee_multiplier();

				assert!(next > multiplier, "{:?} !>= {:?}", next, multiplier);
				multiplier = next;

				println!(
					"block = {} / multiplier {:?} / fee = {:?} / fess so far {:?}",
					blocks,
					multiplier,
					fee.separated_string(),
					fees_paid.separated_string()
				);
			});
			blocks += 1;
		}
	}

	#[test]
	#[ignore]
	fn multiplier_cool_down_simulator() {
		// assume the multiplier is initially set to its minimum. We update it with values twice the
		//target (target is 25%, thus 50%) and we see at which point it reaches 1.
		let mut multiplier = Multiplier::from_u32(2);
		let mut blocks = 0;

		let mut t: sp_io::TestExternalities = frame_system::GenesisConfig::default()
			.build_storage::<Runtime>()
			.unwrap()
			.into();
		// set the minimum
		t.execute_with(|| {
			pallet_transaction_payment::NextFeeMultiplier::<Runtime>::set(multiplier);
		});

		while multiplier > Multiplier::from_u32(0) {
			t.execute_with(|| {
				// this will update the multiplier.
				TransactionPayment::on_finalize(1);
				let next = TransactionPayment::next_fee_multiplier();

				assert!(next < multiplier, "{:?} !>= {:?}", next, multiplier);
				multiplier = next;

				println!("block = {} / multiplier {:?}", blocks, multiplier);
			});
			blocks += 1;
		}
	}
}

#[cfg(all(test, feature = "try-runtime"))]
mod remote_tests {
	use super::*;
	use frame_try_runtime::runtime_decl_for_TryRuntime::TryRuntime;
	use remote_externalities::{
		Builder, Mode, OfflineConfig, OnlineConfig, SnapshotConfig, Transport,
	};
	use std::env::var;

	#[tokio::test]
	async fn run_migrations() {
		sp_tracing::try_init_simple();
		let transport: Transport =
			var("WS").unwrap_or("wss://kusama-rpc.polkadot.io:443".to_string()).into();
		let maybe_state_snapshot: Option<SnapshotConfig> = var("SNAP").map(|s| s.into()).ok();
		let mut ext = Builder::<Block>::default()
			.mode(if let Some(state_snapshot) = maybe_state_snapshot {
				Mode::OfflineOrElseOnline(
					OfflineConfig { state_snapshot: state_snapshot.clone() },
					OnlineConfig {
						transport,
						state_snapshot: Some(state_snapshot),
						..Default::default()
					},
				)
			} else {
				Mode::Online(OnlineConfig { transport, ..Default::default() })
			})
			.build()
			.await
			.unwrap();
		ext.execute_with(|| Runtime::on_runtime_upgrade());
	}
}<|MERGE_RESOLUTION|>--- conflicted
+++ resolved
@@ -52,12 +52,8 @@
 use frame_support::{
 	construct_runtime, parameter_types,
 	traits::{
-<<<<<<< HEAD
-		ConstU32, Contains, EitherOf, InstanceFilter, KeyOwnerProofSystem, LockIdentifier,
-=======
-		ConstU32, EitherOfDiverse, InstanceFilter, KeyOwnerProofSystem, LockIdentifier,
->>>>>>> 28acc786
-		PrivilegeCmp,
+		ConstU32, Contains, EitherOf, EitherOfDiverse, InstanceFilter, KeyOwnerProofSystem,
+		LockIdentifier, PrivilegeCmp,
 	},
 	weights::ConstantMultiplier,
 	PalletId, RuntimeDebug,
@@ -149,7 +145,6 @@
 	NativeVersion { runtime_version: VERSION, can_author_with: Default::default() }
 }
 
-<<<<<<< HEAD
 /// We currently allow all calls.
 pub struct BaseFilter;
 impl Contains<Call> for BaseFilter {
@@ -157,12 +152,6 @@
 		true
 	}
 }
-=======
-type MoreThanHalfCouncil = EitherOfDiverse<
-	EnsureRoot<AccountId>,
-	pallet_collective::EnsureProportionMoreThan<AccountId, CouncilCollective, 1, 2>,
->;
->>>>>>> 28acc786
 
 parameter_types! {
 	pub const Version: RuntimeVersion = VERSION;
@@ -642,15 +631,9 @@
 impl pallet_treasury::Config for Runtime {
 	type PalletId = TreasuryPalletId;
 	type Currency = Balances;
-<<<<<<< HEAD
 	type ApproveOrigin = EnsureRoot<AccountId>;
 	type RejectOrigin = EnsureRoot<AccountId>;
 	type Event = Event;
-=======
-	type ApproveOrigin = ApproveOrigin;
-	type RejectOrigin = MoreThanHalfCouncil;
-	type RuntimeEvent = RuntimeEvent;
->>>>>>> 28acc786
 	type OnSlash = Treasury;
 	type ProposalBond = ProposalBond;
 	type ProposalBondMinimum = ProposalBondMinimum;
@@ -1333,7 +1316,6 @@
 		TechnicalMembership: pallet_membership::<Instance1>::{Pallet, Call, Storage, Event<T>, Config<T>} = 17,
 		Treasury: pallet_treasury::{Pallet, Call, Storage, Config, Event<T>} = 18,
 
-<<<<<<< HEAD
 		ConvictionVoting: pallet_conviction_voting::{Pallet, Call, Storage, Event<T>} = 20,
 		Referenda: pallet_referenda::{Pallet, Call, Storage, Event<T>} = 21,
 //		pub type FellowshipCollectiveInstance = pallet_ranked_collective::Instance1;
@@ -1347,8 +1329,6 @@
 		Origins: pallet_custom_origins::{Origin} = 43,
 		Whitelist: pallet_whitelist::{Pallet, Call, Storage, Event<T>} = 42,
 
-=======
->>>>>>> 28acc786
 		// Claims. Usable initially.
 		Claims: claims::{Pallet, Call, Storage, Event<T>, Config<T>, ValidateUnsigned} = 19,
 
