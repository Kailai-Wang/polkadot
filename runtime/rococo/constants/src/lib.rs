// Copyright 2020 Parity Technologies (UK) Ltd.
// This file is part of Polkadot.

// Polkadot is free software: you can redistribute it and/or modify
// it under the terms of the GNU General Public License as published by
// the Free Software Foundation, either version 3 of the License, or
// (at your option) any later version.

// Polkadot is distributed in the hope that it will be useful,
// but WITHOUT ANY WARRANTY; without even the implied warranty of
// MERCHANTABILITY or FITNESS FOR A PARTICULAR PURPOSE.  See the
// GNU General Public License for more details.

// You should have received a copy of the GNU General Public License
// along with Polkadot.  If not, see <http://www.gnu.org/licenses/>.

#![cfg_attr(not(feature = "std"), no_std)]

pub mod weights;

/// Money matters.
pub mod currency {
	use primitives::v2::Balance;

	/// The existential deposit.
	pub const EXISTENTIAL_DEPOSIT: Balance = 1 * CENTS;

	pub const UNITS: Balance = 1_000_000_000_000;
	pub const CENTS: Balance = UNITS / 30_000;
	pub const GRAND: Balance = CENTS * 100_000;
	pub const MILLICENTS: Balance = CENTS / 1_000;

	pub const fn deposit(items: u32, bytes: u32) -> Balance {
		items as Balance * 2_000 * CENTS + (bytes as Balance) * 100 * MILLICENTS
}
}

/// Time and blocks.
pub mod time {
	use primitives::v2::{BlockNumber, Moment};
	use runtime_common::prod_or_fast;
	pub const MILLISECS_PER_BLOCK: Moment = 6000;
	pub const SLOT_DURATION: Moment = MILLISECS_PER_BLOCK;
	pub const EPOCH_DURATION_IN_SLOTS: BlockNumber = prod_or_fast!(1 * HOURS, 1 * MINUTES);

	// These time units are defined in number of blocks.
	pub const MINUTES: BlockNumber = 60_000 / (MILLISECS_PER_BLOCK as BlockNumber);
	pub const HOURS: BlockNumber = MINUTES * 60;
	pub const DAYS: BlockNumber = HOURS * 24;
	pub const WEEKS: BlockNumber = DAYS * 7;

	// 1 in 4 blocks (on average, not counting collisions) will be primary babe blocks.
	pub const PRIMARY_PROBABILITY: (u64, u64) = (1, 4);
}

/// Fee-related.
pub mod fee {
	use crate::weights::ExtrinsicBaseWeight;
	use frame_support::weights::{
		WeightToFeeCoefficient, WeightToFeeCoefficients, WeightToFeePolynomial,
	};
	use primitives::v2::Balance;
	use smallvec::smallvec;
	pub use sp_runtime::Perbill;

	/// The block saturation level. Fees will be updates based on this value.
	pub const TARGET_BLOCK_FULLNESS: Perbill = Perbill::from_percent(25);

	/// Handles converting a weight scalar to a fee value, based on the scale and granularity of the
	/// node's balance type.
	///
	/// This should typically create a mapping between the following ranges:
	///   - [0, `frame_system::MaximumBlockWeight`]
	///   - [Balance::min, Balance::max]
	///
	/// Yet, it can be used for any other sort of change to weight-fee. Some examples being:
	///   - Setting it to `0` will essentially disable the weight fee.
	///   - Setting it to `1` will cause the literal `#[weight = x]` values to be charged.
	pub struct WeightToFee;
	impl WeightToFeePolynomial for WeightToFee {
		type Balance = Balance;
		fn polynomial() -> WeightToFeeCoefficients<Self::Balance> {
			// in Rococo, extrinsic base weight (smallest non-zero weight) is mapped to 1/10 CENT:
			let p = super::currency::CENTS;
			let q = 10 * Balance::from(ExtrinsicBaseWeight::get());
			smallvec![WeightToFeeCoefficient {
				degree: 1,
				negative: false,
				coeff_frac: Perbill::from_rational(p % q, q),
				coeff_integer: p / q,
			}]
		}
	}
}

#[cfg(test)]
mod tests {
	use super::{
		currency::{CENTS, UNITS, MILLICENTS},
		fee::WeightToFee,
	};
	use crate::weights::ExtrinsicBaseWeight;
	use frame_support::weights::WeightToFee as WeightToFeeT;
	use runtime_common::MAXIMUM_BLOCK_WEIGHT;

	#[test]
	// Test that the fee for `MAXIMUM_BLOCK_WEIGHT` of weight has sane bounds.
	fn full_block_fee_is_correct() {
<<<<<<< HEAD
		// A full block should cost between 10 and 100 UNITS.
		let full_block = WeightToFee::calc(&MAXIMUM_BLOCK_WEIGHT);
		assert!(full_block >= 1_000 * UNITS);
		assert!(full_block <= 10_000 * UNITS);
=======
		// A full block should cost between 10 and 100 DOLLARS.
		let full_block = WeightToFee::weight_to_fee(&MAXIMUM_BLOCK_WEIGHT);
		assert!(full_block >= 10 * DOLLARS);
		assert!(full_block <= 100 * DOLLARS);
>>>>>>> 3b2b067d
	}

	#[test]
	// This function tests that the fee for `ExtrinsicBaseWeight` of weight is correct
	fn extrinsic_base_fee_is_correct() {
		// `ExtrinsicBaseWeight` should cost 1/10 of a CENT
		println!("Base: {}", ExtrinsicBaseWeight::get());
		let x = WeightToFee::weight_to_fee(&ExtrinsicBaseWeight::get());
		let y = CENTS / 10;
		assert!(x.max(y) - x.min(y) < MILLICENTS);
	}
}<|MERGE_RESOLUTION|>--- conflicted
+++ resolved
@@ -106,17 +106,10 @@
 	#[test]
 	// Test that the fee for `MAXIMUM_BLOCK_WEIGHT` of weight has sane bounds.
 	fn full_block_fee_is_correct() {
-<<<<<<< HEAD
 		// A full block should cost between 10 and 100 UNITS.
-		let full_block = WeightToFee::calc(&MAXIMUM_BLOCK_WEIGHT);
+		let full_block = WeightToFee::weight_to_fee(&MAXIMUM_BLOCK_WEIGHT);
 		assert!(full_block >= 1_000 * UNITS);
 		assert!(full_block <= 10_000 * UNITS);
-=======
-		// A full block should cost between 10 and 100 DOLLARS.
-		let full_block = WeightToFee::weight_to_fee(&MAXIMUM_BLOCK_WEIGHT);
-		assert!(full_block >= 10 * DOLLARS);
-		assert!(full_block <= 100 * DOLLARS);
->>>>>>> 3b2b067d
 	}
 
 	#[test]
