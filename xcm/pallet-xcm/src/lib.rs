--- conflicted
+++ resolved
@@ -1081,7 +1081,6 @@
 		Ok(())
 	}
 
-<<<<<<< HEAD
 	/// Will always make progress, and will do its best not to use much more than `weight_cutoff`
 	/// in doing so.
 	pub(crate) fn check_xcm_version_change(
@@ -1091,15 +1090,13 @@
 		let mut weight_used = 0;
 
 		// TODO: Correct weights for the components of this:
-		let todo_sv_migrate_weight: Weight = T::DbWeight::get().read + T::DbWeight::get().write;
-		let todo_vn_migrate_weight: Weight = T::DbWeight::get().read + T::DbWeight::get().write;
+		let todo_sv_migrate_weight: Weight = T::DbWeight::get().reads_writes(1, 1);
+		let todo_vn_migrate_weight: Weight = T::DbWeight::get().reads_writes(1, 1);
 		let todo_vnt_already_notified_weight: Weight = T::DbWeight::get().read;
-		let todo_vnt_notify_weight: Weight = T::DbWeight::get().read + T::DbWeight::get().write * 3;
-		let todo_vnt_migrate_weight: Weight = T::DbWeight::get().read + T::DbWeight::get().write;
-		let todo_vnt_migrate_fail_weight: Weight =
-			T::DbWeight::get().read + T::DbWeight::get().write;
-		let todo_vnt_notify_migrate_weight: Weight =
-			T::DbWeight::get().read + T::DbWeight::get().write * 3;
+		let todo_vnt_notify_weight: Weight = T::DbWeight::get().reads_writes(1, 3);
+		let todo_vnt_migrate_weight: Weight = T::DbWeight::get().reads_writes(1, 1);
+		let todo_vnt_migrate_fail_weight: Weight = T::DbWeight::get().reads_writes(1, 1);
+		let todo_vnt_notify_migrate_weight: Weight = T::DbWeight::get().reads_writes(1, 3);
 
 		use VersionMigrationStage::*;
 
@@ -1114,31 +1111,6 @@
 					weight_used.saturating_accrue(todo_sv_migrate_weight);
 					if weight_used >= weight_cutoff {
 						return (weight_used, Some(stage))
-=======
-			// TODO: Correct weights for the components of this:
-			let todo_sv_migrate_weight: Weight = T::DbWeight::get().reads_writes(1, 1);
-			let todo_vn_migrate_weight: Weight = T::DbWeight::get().reads_writes(1, 1);
-			let todo_vnt_already_notified_weight: Weight = T::DbWeight::get().read;
-			let todo_vnt_notify_weight: Weight = T::DbWeight::get().reads_writes(1, 3);
-			let todo_vnt_migrate_weight: Weight = T::DbWeight::get().reads_writes(1, 1);
-			let todo_vnt_migrate_fail_weight: Weight = T::DbWeight::get().reads_writes(1, 1);
-			let todo_vnt_notify_migrate_weight: Weight = T::DbWeight::get().reads_writes(1, 3);
-
-			use VersionMigrationStage::*;
-
-			if stage == MigrateSupportedVersion {
-				// We assume that supported XCM version only ever increases, so just cycle through lower
-				// XCM versioned from the current.
-				for v in 0..XCM_VERSION {
-					for (old_key, value) in SupportedVersion::<T>::drain_prefix(v) {
-						if let Ok(new_key) = old_key.into_latest() {
-							SupportedVersion::<T>::insert(XCM_VERSION, new_key, value);
-						}
-						weight_used.saturating_accrue(todo_sv_migrate_weight);
-						if weight_used >= weight_cutoff {
-							return (weight_used, Some(stage))
-						}
->>>>>>> 4863d0a3
 					}
 				}
 			}
