--- conflicted
+++ resolved
@@ -23,15 +23,10 @@
 #[cfg(test)]
 mod tests;
 
-<<<<<<< HEAD
-use codec::{Decode, Encode, EncodeLike};
+use codec::{Decode, Encode, EncodeLike, MaxEncodedLen};
 use frame_support::traits::{
 	Contains, ContainsPair, Currency, Defensive, EnsureOrigin, Get, LockableCurrency, OriginTrait,
 };
-=======
-use codec::{Decode, Encode, EncodeLike, MaxEncodedLen};
-use frame_support::traits::{Contains, EnsureOrigin, Get, OriginTrait};
->>>>>>> aefe9ffc
 use scale_info::TypeInfo;
 use sp_runtime::{
 	traits::{BadOrigin, Saturating, Zero},
@@ -1287,18 +1282,6 @@
 		}
 		T::XcmRouter::deliver(ticket)
 	}
-
-<<<<<<< HEAD
-	pub fn check_account() -> T::AccountId {
-		const ID: PalletId = PalletId(*b"py/xcmch");
-		AccountIdConversion::<T::AccountId>::into_account(&ID)
-	}
-=======
-		pub fn check_account() -> T::AccountId {
-			const ID: PalletId = PalletId(*b"py/xcmch");
-			AccountIdConversion::<T::AccountId>::into_account_truncating(&ID)
-		}
->>>>>>> aefe9ffc
 
 	/// Create a new expectation of a query response with the querier being here.
 	fn do_new_query(
