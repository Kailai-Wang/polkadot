// Copyright 2021 Parity Technologies (UK) Ltd.
// This file is part of Polkadot.

// Polkadot is free software: you can redistribute it and/or modify
// it under the terms of the GNU General Public License as published by
// the Free Software Foundation, either version 3 of the License, or
// (at your option) any later version.

// Polkadot is distributed in the hope that it will be useful,
// but WITHOUT ANY WARRANTY; without even the implied warranty of
// MERCHANTABILITY or FITNESS FOR A PARTICULAR PURPOSE.  See the
// GNU General Public License for more details.

// You should have received a copy of the GNU General Public License
// along with Polkadot.  If not, see <http://www.gnu.org/licenses/>.

mod parachain;
mod relay_chain;

use polkadot_parachain::primitives::Id as ParaId;
use sp_runtime::traits::AccountIdConversion;
use xcm_simulator::{decl_test_network, decl_test_parachain, decl_test_relay_chain};

pub const ALICE: sp_runtime::AccountId32 = sp_runtime::AccountId32::new([0u8; 32]);
pub const INITIAL_BALANCE: u128 = 1_000_000_000;

decl_test_parachain! {
	pub struct ParaA {
		Runtime = parachain::Runtime,
		XcmpMessageHandler = parachain::MsgQueue,
		DmpMessageHandler = parachain::MsgQueue,
		new_ext = para_ext(1),
	}
}

decl_test_parachain! {
	pub struct ParaB {
		Runtime = parachain::Runtime,
		XcmpMessageHandler = parachain::MsgQueue,
		DmpMessageHandler = parachain::MsgQueue,
		new_ext = para_ext(2),
	}
}

decl_test_relay_chain! {
	pub struct Relay {
		Runtime = relay_chain::Runtime,
		XcmConfig = relay_chain::XcmConfig,
		new_ext = relay_ext(),
	}
}

decl_test_network! {
	pub struct MockNet {
		relay_chain = Relay,
		parachains = vec![
			(1, ParaA),
			(2, ParaB),
		],
	}
}

pub fn para_account_id(id: u32) -> relay_chain::AccountId {
	ParaId::from(id).into_account()
}

pub fn para_ext(para_id: u32) -> sp_io::TestExternalities {
	use parachain::{MsgQueue, Runtime, System};

	let mut t = frame_system::GenesisConfig::default().build_storage::<Runtime>().unwrap();

	pallet_balances::GenesisConfig::<Runtime> { balances: vec![(ALICE, INITIAL_BALANCE)] }
		.assimilate_storage(&mut t)
		.unwrap();

	let mut ext = sp_io::TestExternalities::new(t);
	ext.execute_with(|| {
		System::set_block_number(1);
		MsgQueue::set_para_id(para_id.into());
	});
	ext
}

pub fn relay_ext() -> sp_io::TestExternalities {
	use relay_chain::{Runtime, System};

	let mut t = frame_system::GenesisConfig::default().build_storage::<Runtime>().unwrap();

	pallet_balances::GenesisConfig::<Runtime> {
		balances: vec![(ALICE, INITIAL_BALANCE), (para_account_id(1), INITIAL_BALANCE)],
	}
	.assimilate_storage(&mut t)
	.unwrap();

	let mut ext = sp_io::TestExternalities::new(t);
	ext.execute_with(|| System::set_block_number(1));
	ext
}

pub type RelayChainPalletXcm = pallet_xcm::Pallet<relay_chain::Runtime>;
pub type ParachainPalletXcm = pallet_xcm::Pallet<parachain::Runtime>;

#[cfg(test)]
mod tests {
	use super::*;

	use codec::Encode;
	use frame_support::{assert_ok, weights::Weight};
	use xcm::latest::prelude::*;
	use xcm_simulator::TestExt;

	// Helper function for forming buy execution message
	fn buy_execution<C>(fees: impl Into<MultiAsset>, debt: Weight) -> Order<C> {
		Order::BuyExecution {
			fees: fees.into(),
			weight: 0,
			debt,
			halt_on_error: false,
			instructions: vec![],
		}
	}

	#[test]
	fn dmp() {
		MockNet::reset();

		let remark = parachain::Call::System(
			frame_system::Call::<parachain::Runtime>::remark_with_event(vec![1, 2, 3]),
		);
		Relay::execute_with(|| {
			assert_ok!(RelayChainPalletXcm::send_xcm(
				Here,
				Parachain(1).into(),
				Xcm(vec![Transact {
					origin_type: OriginKind::SovereignAccount,
					require_weight_at_most: INITIAL_BALANCE as u64,
					call: remark.encode().into(),
				}]),
			));
		});

		ParaA::execute_with(|| {
			use parachain::{Event, System};
			assert!(System::events()
				.iter()
				.any(|r| matches!(r.event, Event::System(frame_system::Event::Remarked(_, _)))));
		});
	}

	#[test]
	fn ump() {
		MockNet::reset();

		let remark = relay_chain::Call::System(
			frame_system::Call::<relay_chain::Runtime>::remark_with_event(vec![1, 2, 3]),
		);
		ParaA::execute_with(|| {
			assert_ok!(ParachainPalletXcm::send_xcm(
				Here,
				Parent.into(),
				Xcm(vec![Transact {
					origin_type: OriginKind::SovereignAccount,
					require_weight_at_most: INITIAL_BALANCE as u64,
					call: remark.encode().into(),
				}]),
			));
		});

		Relay::execute_with(|| {
			use relay_chain::{Event, System};
			assert!(System::events()
				.iter()
				.any(|r| matches!(r.event, Event::System(frame_system::Event::Remarked(_, _)))));
		});
	}

	#[test]
	fn xcmp() {
		MockNet::reset();

		let remark = parachain::Call::System(
			frame_system::Call::<parachain::Runtime>::remark_with_event(vec![1, 2, 3]),
		);
		ParaA::execute_with(|| {
			assert_ok!(ParachainPalletXcm::send_xcm(
				Here,
				MultiLocation::new(1, X1(Parachain(2))),
				Xcm(vec![Transact {
					origin_type: OriginKind::SovereignAccount,
					require_weight_at_most: INITIAL_BALANCE as u64,
					call: remark.encode().into(),
				}]),
			));
		});

		ParaB::execute_with(|| {
			use parachain::{Event, System};
			assert!(System::events()
				.iter()
				.any(|r| matches!(r.event, Event::System(frame_system::Event::Remarked(_, _)))));
		});
	}

	#[test]
	fn reserve_transfer() {
		MockNet::reset();

		let withdraw_amount = 123;
		let max_weight_for_execution = 3;

		Relay::execute_with(|| {
			assert_ok!(RelayChainPalletXcm::reserve_transfer_assets(
				relay_chain::Origin::signed(ALICE),
				Box::new(X1(Parachain(1)).into()),
				Box::new(X1(AccountId32 { network: Any, id: ALICE.into() }).into()),
				(Here, withdraw_amount).into(),
				0,
<<<<<<< HEAD
=======
				max_weight_for_execution,
>>>>>>> 76c0f402
			));
			assert_eq!(
				parachain::Balances::free_balance(&para_account_id(1)),
				INITIAL_BALANCE + withdraw_amount
			);
		});

		ParaA::execute_with(|| {
			// free execution, full amount received
			assert_eq!(
				pallet_balances::Pallet::<parachain::Runtime>::free_balance(&ALICE),
				INITIAL_BALANCE + withdraw_amount
			);
		});
	}

	/// Scenario:
	/// A parachain transfers funds on the relay chain to another parachain account.
	///
	/// Asserts that the parachain accounts are updated as expected.
	#[test]
	fn withdraw_and_deposit() {
		MockNet::reset();

		let send_amount = 10;
		let weight_for_execution = 3 * relay_chain::BaseXcmWeight::get();

		ParaA::execute_with(|| {
			let message = WithdrawAsset {
				assets: (Here, send_amount).into(),
				effects: vec![
					buy_execution((Here, send_amount), weight_for_execution),
					Order::DepositAsset {
						assets: All.into(),
						max_assets: 1,
						beneficiary: Parachain(2).into(),
					},
				],
			};
			// Send withdraw and deposit
			assert_ok!(ParachainPalletXcm::send_xcm(Here, Parent.into(), message.clone()));
		});

		Relay::execute_with(|| {
			assert_eq!(
				relay_chain::Balances::free_balance(para_account_id(1)),
				INITIAL_BALANCE - send_amount
			);
			assert_eq!(relay_chain::Balances::free_balance(para_account_id(2)), send_amount);
		});
	}

	/// Scenario:
	/// A parachain wants to be notified that a transfer worked correctly.
	/// It sends a `QueryHolding` after the deposit to get notified on success.
	///
	/// Asserts that the balances are updated correctly and the expected XCM is sent.
	#[test]
	fn query_holding() {
		MockNet::reset();

		let send_amount = 10;
		let weight_for_execution = 3 * relay_chain::BaseXcmWeight::get();
		let query_id_set = 1234;

		// Send a message which fully succeeds on the relay chain
		ParaA::execute_with(|| {
			let message = WithdrawAsset {
				assets: (Here, send_amount).into(),
				effects: vec![
					buy_execution((Here, send_amount), weight_for_execution),
					Order::DepositAsset {
						assets: All.into(),
						max_assets: 1,
						beneficiary: Parachain(2).into(),
					},
					Order::QueryHolding {
						query_id: query_id_set,
						dest: Parachain(1).into(),
						assets: All.into(),
					},
				],
			};
			// Send withdraw and deposit with query holding
			assert_ok!(ParachainPalletXcm::send_xcm(Here, Parent.into(), message.clone(),));
		});

		// Check that transfer was executed
		Relay::execute_with(|| {
			// Withdraw executed
			assert_eq!(
				relay_chain::Balances::free_balance(para_account_id(1)),
				INITIAL_BALANCE - send_amount
			);
			// Deposit executed
			assert_eq!(relay_chain::Balances::free_balance(para_account_id(2)), send_amount);
		});

		// Check that QueryResponse message was received
		ParaA::execute_with(|| {
			assert_eq!(
				parachain::MsgQueue::received_dmp(),
				vec![QueryResponse {
					query_id: query_id_set,
					response: Response::Assets(MultiAssets::new())
				}]
			);
		});
	}
}<|MERGE_RESOLUTION|>--- conflicted
+++ resolved
@@ -110,13 +110,10 @@
 	use xcm_simulator::TestExt;
 
 	// Helper function for forming buy execution message
-	fn buy_execution<C>(fees: impl Into<MultiAsset>, debt: Weight) -> Order<C> {
-		Order::BuyExecution {
+	fn buy_execution<C>(fees: impl Into<MultiAsset>) -> Instruction<C> {
+		BuyExecution {
 			fees: fees.into(),
-			weight: 0,
-			debt,
-			halt_on_error: false,
-			instructions: vec![],
+			weight_limit: Unlimited,
 		}
 	}
 
@@ -206,7 +203,6 @@
 		MockNet::reset();
 
 		let withdraw_amount = 123;
-		let max_weight_for_execution = 3;
 
 		Relay::execute_with(|| {
 			assert_ok!(RelayChainPalletXcm::reserve_transfer_assets(
@@ -215,10 +211,6 @@
 				Box::new(X1(AccountId32 { network: Any, id: ALICE.into() }).into()),
 				(Here, withdraw_amount).into(),
 				0,
-<<<<<<< HEAD
-=======
-				max_weight_for_execution,
->>>>>>> 76c0f402
 			));
 			assert_eq!(
 				parachain::Balances::free_balance(&para_account_id(1)),
@@ -247,17 +239,15 @@
 		let weight_for_execution = 3 * relay_chain::BaseXcmWeight::get();
 
 		ParaA::execute_with(|| {
-			let message = WithdrawAsset {
-				assets: (Here, send_amount).into(),
-				effects: vec![
-					buy_execution((Here, send_amount), weight_for_execution),
-					Order::DepositAsset {
-						assets: All.into(),
-						max_assets: 1,
-						beneficiary: Parachain(2).into(),
-					},
-				],
-			};
+			let message = Xcm(vec![
+				WithdrawAsset { assets: (Here, send_amount).into() },
+				buy_execution((Here, send_amount)),
+				DepositAsset {
+					assets: All.into(),
+					max_assets: 1,
+					beneficiary: Parachain(2).into(),
+				},
+			]);
 			// Send withdraw and deposit
 			assert_ok!(ParachainPalletXcm::send_xcm(Here, Parent.into(), message.clone()));
 		});
@@ -281,27 +271,25 @@
 		MockNet::reset();
 
 		let send_amount = 10;
-		let weight_for_execution = 3 * relay_chain::BaseXcmWeight::get();
 		let query_id_set = 1234;
 
 		// Send a message which fully succeeds on the relay chain
 		ParaA::execute_with(|| {
-			let message = WithdrawAsset {
-				assets: (Here, send_amount).into(),
-				effects: vec![
-					buy_execution((Here, send_amount), weight_for_execution),
-					Order::DepositAsset {
-						assets: All.into(),
-						max_assets: 1,
-						beneficiary: Parachain(2).into(),
-					},
-					Order::QueryHolding {
-						query_id: query_id_set,
-						dest: Parachain(1).into(),
-						assets: All.into(),
-					},
-				],
-			};
+			let message = Xcm(vec![
+				WithdrawAsset { assets: (Here, send_amount).into() },
+				buy_execution((Here, send_amount)),
+				DepositAsset {
+					assets: All.into(),
+					max_assets: 1,
+					beneficiary: Parachain(2).into(),
+				},
+				QueryHolding {
+					query_id: query_id_set,
+					dest: Parachain(1).into(),
+					assets: All.into(),
+					max_response_weight: 1_000_000_000,
+				},
+			]);
 			// Send withdraw and deposit with query holding
 			assert_ok!(ParachainPalletXcm::send_xcm(Here, Parent.into(), message.clone(),));
 		});
@@ -323,7 +311,8 @@
 				parachain::MsgQueue::received_dmp(),
 				vec![QueryResponse {
 					query_id: query_id_set,
-					response: Response::Assets(MultiAssets::new())
+					response: Response::Assets(MultiAssets::new()),
+					max_weight: 1_000_000_000,
 				}]
 			);
 		});
